--- conflicted
+++ resolved
@@ -82,11 +82,7 @@
  * performing tests. buffer of packet(s) of data.
  */
 TEST_SETUP(evm_sign_msg_test) {
-<<<<<<< HEAD
-  g_evm_app = get_eth_app_desc()->app;
-=======
   g_evm_app = get_eth_app_desc()->app_config;
->>>>>>> de5bb26b
 }
 
 /**
