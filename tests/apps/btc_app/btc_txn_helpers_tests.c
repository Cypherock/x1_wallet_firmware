/**
 * @file    btc_txn_helper_tests.c
 * @author  Cypherock X1 Team
 * @brief   Unit tests for Bitcoin transaction helper functions
 * @copyright Copyright (c) 2023 HODL TECH PTE LTD
 * <br/> You may obtain a copy of license at <a href="https://mitcc.org/"
 *target=_blank>https://mitcc.org/</a>
 *
 ******************************************************************************
 * @attention
 *
 * (c) Copyright 2023 by HODL TECH PTE LTD
 *
 * Permission is hereby granted, free of charge, to any person obtaining
 * a copy of this software and associated documentation files (the
 * "Software"), to deal in the Software without restriction, including
 * without limitation the rights to use, copy, modify, merge, publish,
 * distribute, sublicense, and/or sell copies of the Software, and to
 * permit persons to whom the Software is furnished to do so, subject
 * to the following conditions:
 *
 * The above copyright notice and this permission notice shall be
 * included in all copies or substantial portions of the Software.
 *
 * THE SOFTWARE IS PROVIDED "AS IS", WITHOUT WARRANTY OF ANY KIND,
 * EXPRESS OR IMPLIED, INCLUDING BUT NOT LIMITED TO THE WARRANTIES OF
 * MERCHANTABILITY, FITNESS FOR A PARTICULAR PURPOSE AND NONINFRINGEMENT.
 * IN NO EVENT SHALL THE AUTHORS OR COPYRIGHT HOLDERS BE LIABLE FOR
 * ANY CLAIM, DAMAGES OR OTHER LIABILITY, WHETHER IN AN ACTION OF
 * CONTRACT, TORT OR OTHERWISE, ARISING FROM, OUT OF OR IN CONNECTION
 * WITH THE SOFTWARE OR THE USE OR OTHER DEALINGS IN THE SOFTWARE.
 *
 *
 * "Commons Clause" License Condition v1.0
 *
 * The Software is provided to you by the Licensor under the License,
 * as defined below, subject to the following condition.
 *
 * Without limiting other conditions in the License, the grant of
 * rights under the License will not include, and the License does not
 * grant to you, the right to Sell the Software.
 *
 * For purposes of the foregoing, "Sell" means practicing any or all
 * of the rights granted to you under the License to provide to third
 * parties, for a fee or other consideration (including without
 * limitation fees for hosting or consulting/ support services related
 * to the Software), a product or service whose value derives, entirely
 * or substantially, from the functionality of the Software. Any license
 * notice or attribution required by the License must also include
 * this Commons Clause License Condition notice.
 *
 * Software: All X1Wallet associated files.
 * License: MIT
 * Licensor: HODL TECH PTE LTD
 *
 ******************************************************************************
 */

#include "bip32.h"
#include "btc_app.h"
#include "btc_helpers.h"
#include "btc_priv.h"
#include "btc_script.h"
#include "btc_txn_helpers.h"
#include "curves.h"
#include "ecdsa.h"
#include "unity_fixture.h"
#include "utils.h"

uint32_t get_transaction_weight(const btc_txn_context_t *txn_ctx);

TEST_GROUP(btc_txn_helper_test);

/**
 * @brief Test setup for usb event consumer tests.
 * @details The function populates data in local buffer of USB communication
 * module so that the event getter has an event ready for dispatch for
 * performing tests. buffer of packet(s) of data.
 */
TEST_SETUP(btc_txn_helper_test) {
  g_btc_app = get_btc_app_desc()->app_config;
}

/**
 * @brief Tear down the old test data
 * @details The function will perform cleanup of the current running test and
 * bring the state of execution to a fresh start. This is done by using purge
 * api of usb-event and clearing buffers using usb-comm APIs.
 */
TEST_TEAR_DOWN(btc_txn_helper_test) {
  g_btc_app = NULL;
}

<<<<<<< HEAD
TEST(btc_txn_helper_test, btc_txn_helper_verify_input_p2pk) {
  /* Test data source: rawTxn -
   * https://blockchain.info/rawtx/0437cd7f8525ceed2324359c2d0ba26006d92d856a9c20fa0241106ee5a597c9?format=hex
   * txnElements -
   * https://blockchain.info/rawtx/f4184fc596403b9d638783cf57adfe4c75c605f6356fbc91338530e9831e9e16?format=json
   * Code reference - https://www.blockchain.com/explorer/api/blockchain_api
   */
  uint8_t raw_txn[300] = {0};
  hex_string_to_byte_array(
      "010000000100000000000000000000000000000000000000000000000000000000000000"
      "00ffffffff0704ffff001d0134ffffffff0100f2052a0100000043410411db93e1dcdb8a"
      "016b49840f8c53bc1eb68a382e97b1482ecad7b148a6909a5cb2e0eaddfb84ccf9744464"
      "f82e160bfa9b8b64f9d4c03f999b8643f656b412a3ac00000000",
      268,
      raw_txn);
  // only fill necessary values
  btc_sign_txn_input_t input = {.prev_output_index = 0,
                                .value = 5000000000,
                                .script_pub_key = {
                                    .size = 67,
                                }};
  hex_string_to_byte_array(
      "0437cd7f8525ceed2324359c2d0ba26006d92d856a9c20fa0241106ee5a597c9",
      64,
      input.prev_txn_hash);
  // Reverse order of txn-id:
  cy_reverse_byte_array(input.prev_txn_hash, sizeof(input.prev_txn_hash));

  hex_string_to_byte_array(
      "410411db93e1dcdb8a016b49840f8c53bc1eb68a382e97b1482ecad7b148a6909a5cb2e0"
      "eaddfb84ccf9744464f82e160bfa9b8b64f9d4c03f999b8643f656b412a3ac",
      134,
      input.script_pub_key.bytes);

  int status = btc_verify_input_test(&input, raw_txn, 134);

  TEST_ASSERT_EQUAL_INT(0, status);
}

TEST(btc_txn_helper_test, btc_txn_helper_verify_input_p2pk_fail) {
  /* Test data source: rawTxn -
   * https://blockchain.info/rawtx/0437cd7f8525ceed2324359c2d0ba26006d92d856a9c20fa0241106ee5a597c9?format=hex
   * txnElements -
   * https://blockchain.info/rawtx/f4184fc596403b9d638783cf57adfe4c75c605f6356fbc91338530e9831e9e16?format=json
   * Code reference - https://www.blockchain.com/explorer/api/blockchain_api
   */
  uint8_t raw_txn[300] = {0};
  hex_string_to_byte_array(
      "010000000100000000000000000000000000000000000000000000000000000000000000"
      "00ffffffff0704ffff001d0134ffffffff0100f2052a0100000043410411db93e1dcdb8a"
      "016b49840f8c53bc1eb68a382e97b1482ecad7b148a6909a5cb2e0eaddfb84ccf9744464"
      "f82e160bfa9b8b64f9d4c03f999b8643f656b412a3ac00000000",
      268,
      raw_txn);
  // only fill necessary values
  btc_sign_txn_input_t input = {
      .prev_output_index = 1,    // incorrect index; correct is '0'
      .value = 5000000000,
      .script_pub_key = {
          .size = 67,
      }};
  hex_string_to_byte_array(
      "0437cd7f8525ceed2324359c2d0ba26006d92d856a9c20fa0241106ee5a597c9",
      64,
      input.prev_txn_hash);
  // Reverse order of txn-id:
  // 0437cd7f8525ceed2324359c2d0ba26006d92d856a9c20fa0241106ee5a597c9
  cy_reverse_byte_array(input.prev_txn_hash, sizeof(input.prev_txn_hash));
  hex_string_to_byte_array(
      "410411db93e1dcdb8a016b49840f8c53bc1eb68a382e97b1482ecad7b148a6909a5cb2e0"
      "eaddfb84ccf9744464f82e160bfa9b8b64f9d4c03f999b8643f656b412a3ac",
      134,
      input.script_pub_key.bytes);

  int status = btc_verify_input_test(&input, raw_txn, 134);

  TEST_ASSERT_EQUAL_INT(1, status);
}

TEST(btc_txn_helper_test, btc_txn_helper_verify_input_p2pkh) {
  /* Test data source: rawTxn -
   * https://blockchain.info/rawtx/eb0e2029310edade8e2a034aea4f0c4a1e243fe2dce67d05f95fddb7ac11bfbe?format=hex
   * txnElements -
   * https://blockchain.info/rawtx/16fbc39570ac5f16c103a39da1920ab3b77ad4f21f3c6d415c745bd6a37097e1?format=json
   * Code reference - https://www.blockchain.com/explorer/api/blockchain_api
   */
  uint8_t raw_txn[300] = {0};
  hex_string_to_byte_array(
      "01000000014da2d059c1c6eb1c66884643f3bfa917cdb182273bf9dd2361db0c1c6bc706"
      "61000000008b483045022100f2522df4a0d2193ee53ad95b698bf502e5874d340b4bb4f8"
      "0720015f2ce87296022061d33d02d6f4a3b131a18328c3b1249e53fa115735c2597e29b0"
      "738a1d5f3f8801410445bd85326dabc1772b4b319e0dc924ef93caf2360a033941e427f0"
      "397b265f3c46e805be40904034880e781ab758a9e67518c624393e2ac14339faa45fafc5"
      "deffffffff0100e1f505000000001976a91412ab8dc588ca9d5787dde7eb29569da63c3a"
      "238c88ac00000000",
      448,
      raw_txn);
  // only fill necessary values
  btc_sign_txn_input_t input = {.prev_output_index = 0,
                                .value = 100000000,
                                .script_pub_key = {
                                    .size = 25,
                                }};
  hex_string_to_byte_array(
      "eb0e2029310edade8e2a034aea4f0c4a1e243fe2dce67d05f95fddb7ac11bfbe",
      64,
      input.prev_txn_hash);
  // Reverse order of txn-id:
  // eb0e2029310edade8e2a034aea4f0c4a1e243fe2dce67d05f95fddb7ac11bfbe
  cy_reverse_byte_array(input.prev_txn_hash, sizeof(input.prev_txn_hash));
  hex_string_to_byte_array("76a91412ab8dc588ca9d5787dde7eb29569da63c3a238c88ac",
                           50,
                           input.script_pub_key.bytes);

  int status = btc_verify_input_test(&input, raw_txn, 224);
  TEST_ASSERT_EQUAL_INT(0, status);
}

TEST(btc_txn_helper_test, btc_txn_helper_verify_input_p2pkh_fail) {
  /* Test data source: rawTxn -
   * https://blockchain.info/rawtx/eb0e2029310edade8e2a034aea4f0c4a1e243fe2dce67d05f95fddb7ac11bfbe?format=hex
   * txnElements -
   * https://blockchain.info/rawtx/16fbc39570ac5f16c103a39da1920ab3b77ad4f21f3c6d415c745bd6a37097e1?format=json
   * Code reference - https://www.blockchain.com/explorer/api/blockchain_api
   */
  uint8_t raw_txn[300] = {0};
  hex_string_to_byte_array(
      "01000000014da2d059c1c6eb1c66884643f3bfa917cdb182273bf9dd2361db0c1c6bc706"
      "61000000008b483045022100f2522df4a0d2193ee53ad95b698bf502e5874d340b4bb4f8"
      "0720015f2ce87296022061d33d02d6f4a3b131a18328c3b1249e53fa115735c2597e29b0"
      "738a1d5f3f8801410445bd85326dabc1772b4b319e0dc924ef93caf2360a033941e427f0"
      "397b265f3c46e805be40904034880e781ab758a9e67518c624393e2ac14339faa45fafc5"
      "deffffffff0100e1f505000000001976a91412ab8dc588ca9d5787dde7eb29569da63c3a"
      "238c88ac00000000",
      448,
      raw_txn);
  // only fill necessary values
  btc_sign_txn_input_t input = {
      .prev_output_index = 0,
      .value = 1000000000,    // invalid value; more by a factor of 10
      .script_pub_key = {
          .size = 25,
      }};
  hex_string_to_byte_array(
      "eb0e2029310edade8e2a034aea4f0c4a1e243fe2dce67d05f95fddb7ac11bfbe",
      64,
      input.prev_txn_hash);
  // Reverse order of txn-id:
  // eb0e2029310edade8e2a034aea4f0c4a1e243fe2dce67d05f95fddb7ac11bfbe
  cy_reverse_byte_array(input.prev_txn_hash, sizeof(input.prev_txn_hash));
  hex_string_to_byte_array("76a91412ab8dc588ca9d5787dde7eb29569da63c3a238c88ac",
                           50,
                           input.script_pub_key.bytes);

  int status = btc_verify_input_test(&input, raw_txn, 224);
  TEST_ASSERT_EQUAL_INT(3, status);
}

TEST(btc_txn_helper_test, btc_txn_helper_verify_input_p2wpkh) {
  /* Test data source: rawTxn -
   * https://blockchain.info/rawtx/21706dfac590a74e7d083ad60e790c3a1775a4818afd7aa3ddf1a3d76dc16b03?format=hex
   * txnElements -
   * https://blockchain.info/rawtx/fcb26cf6235d591b89494398b51746610917fd49c376994fa0ce24fcc383eac0?format=json
   * Code reference - https://www.blockchain.com/explorer/api/blockchain_api
   */
  uint8_t raw_txn[2000] = {0};
  hex_string_to_byte_array(
      "0100000006d572e075a155d3fa334230a691cf085d463215aead3c417f08f931ccbbe6a1"
      "321b0000006b483045022100cdeb3add0650fc8b8351512d6df17fbfc602ec484d8c5c6a"
      "7800d3cd5e71fac60220481616b00629c8c7a81a10397db2942ce21676eb5fd4be20bc44"
      "31754c657f6001210217630c3bfab894e6e7322ae6d104d9b9aff58ae8ce4c30f45e9903"
      "51ba3668a4ffffffff9b4139cb7a02366cd228514a89b46cb55fc8183b03c3f9b8fe583e"
      "fe93f28958420000006b483045022100a19519b0d4af6a5f50301c36d620c7c2b5fea705"
      "7874a184c03db88196933fd4022070e559e34fe80e17a6d9e4b400d183c22af094684004"
      "1220a0965487964b46f301210334f414ce378f5f24a128dbf34a1be8d8a1b863e665f782"
      "99a52f06991be8406dffffffff4b98c9a61ad1b2070ebbcfc2d616824ff3259c5c0d09b8"
      "1f38975446f12e57cb3a0000006b483045022100e9b10baf0226b7394474142b87edcd26"
      "fef74f6fcb6b82833559e95481a51f5802204db8a3f7962f1e731b815f01807ef16b6d48"
      "bd73a40e6534d8e4abc1d72a2554012103e7dcb93f93afdf17b60e00b21f8a283e8140f5"
      "3619970daf7d3b5934230c420dfffffffff63acaa7893f29aa069dbbd6c74bdb9f597d70"
      "3e0f9a99d52b5930edd568ff54000000006b483045022100a3b9578999c1fb5d07c047c9"
      "6569476a73cc8684b1b6f1461cdeaa81de58e631022049cb3e73977605aad472e470a995"
      "9ab913f2b101c268b8cddadd4bca16db4bf10121033011c8839eb82d1c37596bee611cf7"
      "0564d21fb38ce0f4535c4d1d5e53dad958ffffffffd5c0e501e2045ba6fed26aba945e0d"
      "6333d2ca555a60e4c1c920f3e27030bc17400000006b483045022100bbf7e176a402c223"
      "32ab21c3aa0a5ca05bb9efe0d2a3f3797d5174873d4fc5e8022061aba78025eb56e7a8e1"
      "663c68bb63ff0d0d7db0b6fc5064e021994a59cf8c0c012103ca9827e71289cfc3581340"
      "ae413ae7860af88829b05e30083cee496cb9cdff39ffffffff64cca9bfba56c7f2dfb497"
      "53a7f90fe8e2b2121f3d1cd9221a1032425095ed3a8f0000006b483045022100b275537b"
      "a5e33b3511925e68df84d62487640dd813cf179cf65abd2920f4c29f022072523568c14f"
      "50881bd527d352847a343d65f5620a0df6e6683c8a793ff77a240121030ab067dab80cd5"
      "89f30e36d45902e933abc270304829b4e7323ba51695f8d331ffffffff01f0270f000000"
      "0000160014854fe623a8a6a4c76779b57c3895ed2e0962647400000000",
      1858,
      raw_txn);
  // only fill necessary values
  btc_sign_txn_input_t input = {.prev_output_index = 0,
                                .value = 993264,
                                .script_pub_key = {
                                    .size = 22,
                                }};
  hex_string_to_byte_array(
      "21706dfac590a74e7d083ad60e790c3a1775a4818afd7aa3ddf1a3d76dc16b03",
      64,
      input.prev_txn_hash);
  // Reverse order of txn-id:
  // 21706dfac590a74e7d083ad60e790c3a1775a4818afd7aa3ddf1a3d76dc16b03
  cy_reverse_byte_array(input.prev_txn_hash, sizeof(input.prev_txn_hash));
  hex_string_to_byte_array("0014854fe623a8a6a4c76779b57c3895ed2e09626474",
                           44,
                           input.script_pub_key.bytes);

  int status = btc_verify_input_test(&input, raw_txn, 929);
  TEST_ASSERT_EQUAL_INT(0, status);
}

TEST(btc_txn_helper_test, btc_txn_helper_verify_input_p2wpkh_fail) {
  /* Test data source: rawTxn -
   * https://blockchain.info/rawtx/21706dfac590a74e7d083ad60e790c3a1775a4818afd7aa3ddf1a3d76dc16b03?format=hex
   * txnElements -
   * https://blockchain.info/rawtx/fcb26cf6235d591b89494398b51746610917fd49c376994fa0ce24fcc383eac0?format=json
   * Code reference - https://www.blockchain.com/explorer/api/blockchain_api
   */
  uint8_t raw_txn[2000] = {0};
  hex_string_to_byte_array(
      "0100000006d572e075a155d3fa334230a691cf085d463215aead3c417f08f931ccbbe6a1"
      "321b0000006b483045022100cdeb3add0650fc8b8351512d6df17fbfc602ec484d8c5c6a"
      "7800d3cd5e71fac60220481616b00629c8c7a81a10397db2942ce21676eb5fd4be20bc44"
      "31754c657f6001210217630c3bfab894e6e7322ae6d104d9b9aff58ae8ce4c30f45e9903"
      "51ba3668a4ffffffff9b4139cb7a02366cd228514a89b46cb55fc8183b03c3f9b8fe583e"
      "fe93f28958420000006b483045022100a19519b0d4af6a5f50301c36d620c7c2b5fea705"
      "7874a184c03db88196933fd4022070e559e34fe80e17a6d9e4b400d183c22af094684004"
      "1220a0965487964b46f301210334f414ce378f5f24a128dbf34a1be8d8a1b863e665f782"
      "99a52f06991be8406dffffffff4b98c9a61ad1b2070ebbcfc2d616824ff3259c5c0d09b8"
      "1f38975446f12e57cb3a0000006b483045022100e9b10baf0226b7394474142b87edcd26"
      "fef74f6fcb6b82833559e95481a51f5802204db8a3f7962f1e731b815f01807ef16b6d48"
      "bd73a40e6534d8e4abc1d72a2554012103e7dcb93f93afdf17b60e00b21f8a283e8140f5"
      "3619970daf7d3b5934230c420dfffffffff63acaa7893f29aa069dbbd6c74bdb9f597d70"
      "3e0f9a99d52b5930edd568ff54000000006b483045022100a3b9578999c1fb5d07c047c9"
      "6569476a73cc8684b1b6f1461cdeaa81de58e631022049cb3e73977605aad472e470a995"
      "9ab913f2b101c268b8cddadd4bca16db4bf10121033011c8839eb82d1c37596bee611cf7"
      "0564d21fb38ce0f4535c4d1d5e53dad958ffffffffd5c0e501e2045ba6fed26aba945e0d"
      "6333d2ca555a60e4c1c920f3e27030bc17400000006b483045022100bbf7e176a402c223"
      "32ab21c3aa0a5ca05bb9efe0d2a3f3797d5174873d4fc5e8022061aba78025eb56e7a8e1"
      "663c68bb63ff0d0d7db0b6fc5064e021994a59cf8c0c012103ca9827e71289cfc3581340"
      "ae413ae7860af88829b05e30083cee496cb9cdff39ffffffff64cca9bfba56c7f2dfb497"
      "53a7f90fe8e2b2121f3d1cd9221a1032425095ed3a8f0000006b483045022100b275537b"
      "a5e33b3511925e68df84d62487640dd813cf179cf65abd2920f4c29f022072523568c14f"
      "50881bd527d352847a343d65f5620a0df6e6683c8a793ff77a240121030ab067dab80cd5"
      "89f30e36d45902e933abc270304829b4e7323ba51695f8d331ffffffff01f0270f000000"
      "0000160014854fe623a8a6a4c76779b57c3895ed2e0962647400000000",
      1858,
      raw_txn);
  // only fill necessary values
  btc_sign_txn_input_t input = {.prev_output_index = 0,
                                .value = 993264,
                                .script_pub_key = {
                                    .size = 22,
                                }};
  hex_string_to_byte_array(
      // invalid txn hash test. valid txn hash/id:
      // 21706dfac590a74e7d083ad60e790c3a1775a4818afd7aa3ddf1a3d76dc16b03
      "21706dfac590a74e7d083ad60e790c3a1775a4818afd7aa3ddf1a3d76dc16b04",
      64,
      input.prev_txn_hash);
  // Reverse order of txn-id:
  // 21706dfac590a74e7d083ad60e790c3a1775a4818afd7aa3ddf1a3d76dc16b04
  cy_reverse_byte_array(input.prev_txn_hash, sizeof(input.prev_txn_hash));
  hex_string_to_byte_array("0014854fe623a8a6a4c76779b57c3895ed2e09626474",
                           44,
                           input.script_pub_key.bytes);

  int status = btc_verify_input_test(&input, raw_txn, 929);
  TEST_ASSERT_EQUAL_INT(2, status);
}

TEST(btc_txn_helper_test, btc_txn_helper_verify_input_p2wpkh_in_p2sh) {
  /* Test data source: Bip143
   * https://blockstream.info/testnet/tx/b095225e60df2896a4e03fcc4fb2ba9622ee513f34b3e8de45c25a4793a244a2?expand
   */
  int status = 2;
  uint8_t raw_txn[2000] = {0};
  hex_string_to_byte_array(
      "0200000000010258afb1ece76f01c24f4935f453d210518163cb1d0383eaec331b202ebe"
      "b5e389"
      "0000000017160014a76cad25cb569bb47305513ebedd6011dc419deeffffffff2b3682b3"
      "592588"
      "5001f0e321df28d4ac675a9cbbccef2a69533bea7c5e5ad2c40000000017160014a76cad"
      "25cb56"
      "9bb47305513ebedd6011dc419deeffffffff02941100000000000017a914bd7aabdeeef2"
      "11b1bd"
      "ad7218e14fea6c032101c087f22f00000000000017a914eaf97514c5ac1e41e413502e97"
      "ae42eb"
      "f27ace3a870247304402206e038f4712541d699697ed55efc41219df4f244fc72caa5edd"
      "653837"
      "f6555f6f02201cd8ea15b65fda17992abafaed86e066c3271ac16b9c46c54c2192438843"
      "dd0401"
      "21029f75e1ef6b04e004a308b1f59215a8a3a5b7958bbcf184cc24ba7ab6574448780248"
      "304502"
      "2100d15ce61648edc28b8b5a3531b80a1e8fc3b3eebe7d3fc4ca962cb04afc770dda0220"
      "7c7eaf8"
      "82d7fac45d2752f20e48d2f896715cbc5a3b0f5de3e19fea0da99beac0121029f75e1ef6"
      "b04e004"
      "a308b1f59215a8a3a5b7958bbcf184cc24ba7ab65744487800000000",
      838,
      raw_txn);
  // only fill necessary values
  btc_txn_input_t input[] = {{
                                 .value = 4500,
                                 .prev_output_index = 0x00000000,
                                 .script_pub_key = {.size = 23},
                             },
                             {
                                 .value = 12274,
                                 .prev_output_index = 0x00000001,
                                 .script_pub_key = {.size = 23},
                             }};

  hex_string_to_byte_array(
      "b095225e60df2896a4e03fcc4fb2ba9622ee513f34b3e8de45c25a4793a244a2",
      64,
      input[0].prev_txn_hash);
  // Reverse order of txn-id:
  // A244A293475AC245DEE8B3343F51EE2296BAB24FCC3FE0A49628DF605E2295B0
  cy_reverse_byte_array(input[0].prev_txn_hash, sizeof(input[0].prev_txn_hash));

  hex_string_to_byte_array(
      "b095225e60df2896a4e03fcc4fb2ba9622ee513f34b3e8de45c25a4793a244a2",
      64,
      input[1].prev_txn_hash);
  // Reverse order of txn-id:
  // A244A293475AC245DEE8B3343F51EE2296BAB24FCC3FE0A49628DF605E2295B0
  cy_reverse_byte_array(input[1].prev_txn_hash, sizeof(input[1].prev_txn_hash));

  hex_string_to_byte_array("a914bd7aabdeeef211b1bdad7218e14fea6c032101c087",
                           46,
                           input[0].script_pub_key.bytes);
  hex_string_to_byte_array("a914eaf97514c5ac1e41e413502e97ae42ebf27ace3a87",
                           46,
                           input[1].script_pub_key.bytes);

  status = btc_verify_input_test(input, raw_txn, 419);
  TEST_ASSERT_EQUAL_INT(0, status);
  status = btc_verify_input_test(input + 1, raw_txn, 419);
  TEST_ASSERT_EQUAL_INT(0, status);
}

TEST(btc_txn_helper_test, btc_txn_helper_verify_input_p2wpkh_in_p2sh_fail) {
  /* Test data source: Bip143
   * https://blockstream.info/testnet/tx/b095225e60df2896a4e03fcc4fb2ba9622ee513f34b3e8de45c25a4793a244a2?expand
   */
  int status = 2;
  uint8_t raw_txn[2000] = {0};
  hex_string_to_byte_array(
      "0200000000010258afb1ece76f01c24f4935f453d210518163cb1d0383eaec331b202ebe"
      "b5e389"
      "0000000017160014a76cad25cb569bb47305513ebedd6011dc419deeffffffff2b3682b3"
      "592588"
      "5001f0e321df28d4ac675a9cbbccef2a69533bea7c5e5ad2c40000000017160014a76cad"
      "25cb56"
      "9bb47305513ebedd6011dc419deeffffffff02941100000000000017a914bd7aabdeeef2"
      "11b1bd"
      "ad7218e14fea6c032101c087f22f00000000000017a914eaf97514c5ac1e41e413502e97"
      "ae42eb"
      "f27ace3a870247304402206e038f4712541d699697ed55efc41219df4f244fc72caa5edd"
      "653837"
      "f6555f6f02201cd8ea15b65fda17992abafaed86e066c3271ac16b9c46c54c2192438843"
      "dd0401"
      "21029f75e1ef6b04e004a308b1f59215a8a3a5b7958bbcf184cc24ba7ab6574448780248"
      "304502"
      "2100d15ce61648edc28b8b5a3531b80a1e8fc3b3eebe7d3fc4ca962cb04afc770dda0220"
      "7c7eaf8"
      "82d7fac45d2752f20e48d2f896715cbc5a3b0f5de3e19fea0da99beac0121029f75e1ef6"
      "b04e004"
      "a308b1f59215a8a3a5b7958bbcf184cc24ba7ab65744487800000000",
      838,
      raw_txn);
  // only fill necessary values
  btc_txn_input_t input[] = {{
                                 .value = 4500,
                                 .prev_output_index = 0x00000000,
                                 .script_pub_key = {.size = 23},
                             },
                             {
                                 .value = 12274,
                                 .prev_output_index = 0x00000001,
                                 .script_pub_key = {.size = 23},
                             }};

  hex_string_to_byte_array(
      // invalid txn hash test. valid txn hash/id:
      // b095225e60df2896a4e03fcc4fb2ba9622ee513f34b3e8de45c25a4793a244a2
      "b095225e60df2896a4e03fcc4fb2ba9622ee513f34b3e8de45c25a4793a244a3",
      64,
      input[0].prev_txn_hash);
  // Reverse order of txn-id:
  // A344A293475AC245DEE8B3343F51EE2296BAB24FCC3FE0A49628DF605E2295B0
  cy_reverse_byte_array(input[0].prev_txn_hash, sizeof(input[0].prev_txn_hash));

  hex_string_to_byte_array(
      // invalid txn hash test. valid txn hash/id:
      // b095225e60df2896a4e03fcc4fb2ba9622ee513f34b3e8de45c25a4793a244a2
      "b095225e60df2896a4e03fcc4fb2ba9622ee513f34b3e8de45c25a4793a244a3",
      64,
      input[1].prev_txn_hash);
  // Reverse order of txn-id:
  // A344A293475AC245DEE8B3343F51EE2296BAB24FCC3FE0A49628DF605E2295B0
  cy_reverse_byte_array(input[1].prev_txn_hash, sizeof(input[1].prev_txn_hash));

  hex_string_to_byte_array("a914bd7aabdeeef211b1bdad7218e14fea6c032101c087",
                           46,
                           input[0].script_pub_key.bytes);
  hex_string_to_byte_array("a914eaf97514c5ac1e41e413502e97ae42ebf27ace3a87",
                           46,
                           input[1].script_pub_key.bytes);

  status = btc_verify_input_test(input, raw_txn, 419);
  TEST_ASSERT_EQUAL_INT(2, status);
  status = btc_verify_input_test(input + 1, raw_txn, 419);
  TEST_ASSERT_EQUAL_INT(2, status);
}

=======
>>>>>>> 43b27de0
/* FIX: Required to fix the hardcoded value of 106 (2 + 33 + 71) since the
 * signature part of the script can vary (71 bytes | 72 bytes | 73 bytes).
 * Check the get_transaction_weight function. */
static inline uint32_t fix_legacy_weight(uint32_t legacy_weight,
                                         uint32_t input_count,
                                         uint32_t script_sig_size) {
  return legacy_weight +
         ((int32_t)script_sig_size - EXPECTED_SCRIPT_SIG_SIZE * input_count) *
             4;
}

TEST(btc_txn_helper_test, btc_txn_helper_transaction_weight_legacy1) {
  /* Test data source:
   * https://blockchain.info/rawtx/ee6507696b0691651355797c77cf4a6e2a0a30540784c3fd4f45f92ff890b0c1?format=json
   */
  btc_txn_context_t txn_ctx = {
      .metadata =
          {
              .version = 1,
              .output_count = 2,
              .input_count = 1,
              .locktime = 0,
              .sighash = 1,
          },
      .inputs = NULL,
      .outputs = NULL,
  };
  txn_ctx.inputs = (btc_txn_input_t *)malloc(sizeof(btc_txn_input_t));
  txn_ctx.outputs =
      (btc_sign_txn_output_t *)malloc(sizeof(btc_sign_txn_output_t) * 2);

  hex_string_to_byte_array("76a9149e8bf5383534bbcdecbf2f25e1c61d50ccab94de88ac",
                           50,
                           txn_ctx.inputs[0].script_pub_key.bytes);
  /* Input 0 ScriptSig:
   * 47304402205291ec6f7870d49158d3e03cd7f3cdf33044cbd248d63f73ed46f4e83bac173f022053639907c363acd4c2c7774616417a4bb2c0817e49f630841e9329970f7d5d01012103c5d52e46f6a9312127d552f201ec7cde3c8fae420731bc198c650ac1f685ae8b
   */
  uint32_t script_sig_size = 106;

  /* 76a914f9f6a393d59b793a421b5f995bb09da767ec4f6588ac */
  txn_ctx.outputs[0].script_pub_key.size = 25;
  /* 76a9148d10806ee8786726bf2d2b03b7168fbd96f1475088ac */
  txn_ctx.outputs[1].script_pub_key.size = 25;

  uint32_t weight = get_transaction_weight(&txn_ctx);
  uint32_t fixed_weight =
      fix_legacy_weight(weight, txn_ctx.metadata.input_count, script_sig_size);
  TEST_ASSERT_EQUAL_UINT(900, fixed_weight);

  free(txn_ctx.inputs);
  free(txn_ctx.outputs);
}

TEST(btc_txn_helper_test, btc_txn_helper_transaction_weight_legacy2) {
  /* Test data source:
   * https://blockchain.info/rawtx/c3711ec5011ab5ad86a5193094b51146263290f6cd0434dcf44c3a7885d9e00d?format=json
   */
  btc_txn_context_t txn_ctx = {
      .metadata =
          {
              .version = 1,
              .output_count = 2,
              .input_count = 1,
              .locktime = 0,
              .sighash = 1,
          },
      .inputs = NULL,
      .outputs = NULL,
  };
  txn_ctx.inputs = (btc_txn_input_t *)malloc(sizeof(btc_txn_input_t));
  txn_ctx.outputs =
      (btc_sign_txn_output_t *)malloc(sizeof(btc_sign_txn_output_t) * 2);

  hex_string_to_byte_array("76a914f9f6a393d59b793a421b5f995bb09da767ec4f6588ac",
                           50,
                           txn_ctx.inputs[0].script_pub_key.bytes);
  /* Input 0 ScriptSig:
   * 493046022100cacdac51a47bdd90c9c2f11450b929f131c0433bb6f651a333611d2e01cb2da9022100de25c004529df921fc0e181fcd069b75851f6791999512bdc18632aa0e5fd641012103bd32d9b96614bbc1efb50cfc78b19430ef1297fe68ae8a276b35f46e097440d4
   */
  uint32_t script_sig_size = 108;

  /* 76a914bcf8d79a438f3fb5dac48074811c452761b9479a88ac */
  txn_ctx.outputs[0].script_pub_key.size = 25;
  /* 76a914699dbaa9e46b869021b3d567cbb3e8e6915ecdd288ac */
  txn_ctx.outputs[1].script_pub_key.size = 25;

  uint32_t weight = get_transaction_weight(&txn_ctx);
  uint32_t fixed_weight =
      fix_legacy_weight(weight, txn_ctx.metadata.input_count, script_sig_size);
  TEST_ASSERT_EQUAL_UINT(908, fixed_weight);

  free(txn_ctx.inputs);
  free(txn_ctx.outputs);
}

/* FIX: Required to fix the hardcoded value of 106 (2 + 33 + 71) since the
 * signature part of the witness can vary (71 bytes | 72 bytes | 73 bytes).
 * Check the get_transaction_weight function. */
static inline uint32_t fix_segwit_weight(uint32_t segwit_weight,
                                         uint32_t input_count,
                                         uint32_t witness_size) {
  return segwit_weight - EXPECTED_SCRIPT_SIG_SIZE * input_count + witness_size;
}

TEST(btc_txn_helper_test, btc_txn_helper_transaction_weight_segwit1) {
  /* Test data source:
   * https://blockchain.info/rawtx/55ab320da6636eff54126ca1fcfab8db76b14ad35690f4e6092772655313b80f?format=json
   */
  btc_txn_context_t txn_ctx = {
      .metadata =
          {
              .version = 1,
              .output_count = 2,
              .input_count = 1,
              .locktime = 0,
              .sighash = 1,
          },
      .inputs = NULL,
      .outputs = NULL,
  };
  txn_ctx.inputs = (btc_txn_input_t *)malloc(sizeof(btc_txn_input_t));
  txn_ctx.outputs =
      (btc_sign_txn_output_t *)malloc(2 * sizeof(btc_sign_txn_output_t));

  /* FIX: store the size for witnesses here due to the absence of designated
   * struct fields */
  uint32_t witness_size = 1; /* number of witness components - 1 byte */
  witness_size += 1;         /* size of first component      - 1 byte */
  witness_size += 71;        /* first component */
  witness_size += 1;         /* size of second component     - 1 byte */
  witness_size += 33;        /* second component */
  /* Witness Components
   * ==================
   * Signature:
   * 3044022061cf7d5e42cc8e55a24a315c0a4b589a62ddb5aa3fc730ea00d765d5984977a8022034a69e38e023b3b1f37f52d305ccf816e2ed8a07c855d09d89b3bce10f9aa6d001
   * PubKey:
   * 032959ac5254ec45ff1a0dee1994b33489f6ed670f6db5eb83fca85b544bc78688
   */

  /* fill in relevant values */
  hex_string_to_byte_array("00147c343c768adcb9b01d32e0ab2d5bb4b9657053d9",
                           44,
                           txn_ctx.inputs[0].script_pub_key.bytes);
  /* 76a9149adeade91a046e530e0b162686cb281ce4d9a70188ac */
  txn_ctx.outputs[0].script_pub_key.size = 25;
  /* 00147c343c768adcb9b01d32e0ab2d5bb4b9657053d9 */
  txn_ctx.outputs[1].script_pub_key.size = 22;

  uint32_t txn_weight = get_transaction_weight(&txn_ctx);
  uint32_t fixed_weight =
      fix_segwit_weight(txn_weight, txn_ctx.metadata.input_count, witness_size);

  TEST_ASSERT_EQUAL_UINT(573, fixed_weight);

  free(txn_ctx.inputs);
  free(txn_ctx.outputs);
}

TEST(btc_txn_helper_test, btc_txn_helper_transaction_weight_segwit2) {
  /* Test data source:
   * https://blockchain.info/rawtx/f1457142e99b3ce45a80565237732d8f4ffd251fb70d8283fd7bd6159154e530?format=json
   */
  btc_txn_context_t txn_ctx = {
      .metadata =
          {
              .version = 1,
              .output_count = 1,
              .input_count = 1,
              .locktime = 0,
              .sighash = 1,
          },
      .inputs = NULL,
      .outputs = NULL,
  };
  txn_ctx.inputs = (btc_txn_input_t *)malloc(sizeof(btc_txn_input_t));
  txn_ctx.outputs =
      (btc_sign_txn_output_t *)malloc(sizeof(btc_sign_txn_output_t));
  btc_txn_input_t *input = &txn_ctx.inputs[0];
  btc_sign_txn_output_t *output = &txn_ctx.outputs[0];

  /* FIX: store the size for witnesses here due to the absence of designated
   * struct fields */
  uint32_t witness_size = 1; /* number of witness components - 1 byte */
  witness_size += 1;         /* size of first component      - 1 byte */
  witness_size += 71;        /* first component */
  witness_size += 1;         /* size of second component     - 1 byte */
  witness_size += 33;        /* second component */
  /* Witness Components
   * ==================
   * Signature:
   * 30440220617a8fe692258e918007d3c467cf5a7d12d8f218a3f68181e3aab61c9b521e4702202b5997d5cd125135e8353e9be15b27a8a0f639a7017b16b9faf948c123ac408f01
   * PubKey:
   * 0323b4774cd51989d43d59ac61b269b6bca28545e6ded8ff1959fc81f8f9fb8733
   */

  /* fill in relevant values */
  hex_string_to_byte_array("00149031c2a9996e57eb787967e794358e823595b666",
                           44,
                           input->script_pub_key.bytes);
  /* 76a914d2192be350c2e4b16d4905d0c356080c331e34de88ac */
  output->script_pub_key.size = 25;

  uint32_t txn_weight = get_transaction_weight(&txn_ctx);
  uint32_t fixed_weight =
      fix_segwit_weight(txn_weight, txn_ctx.metadata.input_count, witness_size);

  TEST_ASSERT_EQUAL_UINT(449, fixed_weight);

  free(txn_ctx.inputs);
  free(txn_ctx.outputs);
}

TEST(btc_txn_helper_test, btc_txn_helper_transaction_weight_mixed) {
}

TEST(btc_txn_helper_test, btc_txn_helper_format_value_0sat) {
  uint64_t value_in_sat = 0;
  char msg[100] = "";
  const char expected_msg[] = "0 BTC";
  format_value(value_in_sat, msg, sizeof(msg));
  TEST_ASSERT_EQUAL_STRING(expected_msg, msg);
}

TEST(btc_txn_helper_test, btc_txn_helper_format_value_1sat) {
  uint64_t value_in_sat = 1;
  char msg[100] = "";
  const char expected_msg[] = "0.00000001 BTC";
  format_value(value_in_sat, msg, sizeof(msg));
  TEST_ASSERT_EQUAL_STRING(expected_msg, msg);
}

TEST(btc_txn_helper_test, btc_txn_helper_format_value_1001sat) {
  uint64_t value_in_sat = 1001;
  char msg[100] = "";
  const char expected_msg[] = "0.00001001 BTC";
  format_value(value_in_sat, msg, sizeof(msg));
  TEST_ASSERT_EQUAL_STRING(expected_msg, msg);
}

TEST(btc_txn_helper_test, btc_txn_helper_format_value_1btc) {
  uint64_t value_in_sat = SATOSHI_PER_BTC;
  char msg[100] = "";
  const char expected_msg[] = "1 BTC";
  format_value(value_in_sat, msg, sizeof(msg));
  TEST_ASSERT_EQUAL_STRING(expected_msg, msg);
}

TEST(btc_txn_helper_test, btc_script_check_script_address) {
  uint8_t script_pub[22] = {0};
  uint8_t public_key[33] = {0};

  hex_string_to_byte_array(
      "00144e0fd42c1c6f2597b14042037557b516187cfa38", 44, script_pub);
  hex_string_to_byte_array(
      "02cc2dd74781ac8ee9d931bba9783abac2c1f20d503d5f6df1e53f84e913a4a266",
      66,
      public_key);
  TEST_ASSERT_TRUE(
      btc_check_script_address(script_pub, sizeof(script_pub), public_key));
}

TEST(btc_txn_helper_test, btc_script_check_p2sh_p2pwkh_script_address) {
  uint8_t script_pub[23] = {0};
  uint8_t public_key[33] = {0};

  hex_string_to_byte_array(
      "a914336caa13e08b96080a32b5d818d59b4ab3b3674287", 46, script_pub);
  hex_string_to_byte_array(
      "03a1af804ac108a8a51782198c2d034b28bf90c8803f5a53f76276fa69a4eae77f",
      66,
      public_key);

  TEST_ASSERT_TRUE(
      btc_check_script_address(script_pub, sizeof(script_pub), public_key));
}

TEST(btc_txn_helper_test, btc_txn_helper_p2pkh_digest_1_2) {
  uint8_t calculated_digest[32] = {0};
  uint8_t expected_digest[32] = {0};
  btc_txn_input_t input = {
      .prev_txn_hash = {0},
      .value = 11014713900,
      .prev_output_index = 0,
      .script_pub_key = {.size = 25},
      .change_index = 0,
      .address_index = 0,
      .sequence = UINT32_MAX,
  };
  btc_sign_txn_output_t outputs[] = {
      {
          .value = 1100000000,
          .script_pub_key = {.size = 25},
          .is_change = false,
          .has_changes_index = false,
      },
      {
          .value = 9883316624,
          .script_pub_key = {.size = 25},
          .is_change = true,
          .has_changes_index = true,
          .changes_index = 0,
      },
  };
  btc_txn_context_t context = {
      .init_info = {.derivation_path_count = 3,
                    .derivation_path = {0x80000000 + 84,
                                        0x80000000,
                                        0x80000000}},
      .metadata = {.version = 2,
                   .input_count = 1,
                   .output_count = 2,
                   .sighash = 1,
                   .locktime = 0},
      .segwit_cache = {0},
      .change_output_idx = 1,
  };
  context.inputs = &input;
  context.outputs = outputs;

  hex_string_to_byte_array(
      "630ff449462972b58a3e79d7117ddbc87df95b572185fbaea94282bd7f15c5e7",
      64,
      input.prev_txn_hash);
  hex_string_to_byte_array("76a91448f551693d43698002e0fe9f514aecf6f94f75f688ac",
                           50,
                           input.script_pub_key.bytes);
  hex_string_to_byte_array("76a914e05d7d7e46ff0ad8b53091a4d2edc69b60f251b888ac",
                           50,
                           outputs[0].script_pub_key.bytes);
  hex_string_to_byte_array("76a914a4695d02b19af59cdc2a524ce34eca9af5e1353688ac",
                           50,
                           outputs[1].script_pub_key.bytes);
  hex_string_to_byte_array(
      "7F0CEFA35F4EF744AC73916A1F7B4465FA8FF028C09048E2C043BE0838963A77",
      64,
      expected_digest);
  btc_digest_input(&context, 0, calculated_digest);
  TEST_ASSERT_EQUAL_UINT8_ARRAY(expected_digest, calculated_digest, 32);
}

TEST(btc_txn_helper_test, btc_txn_helper_p2wpkh_digest_1_2) {
  uint8_t calculated_digest[32] = {0};
  uint8_t expected_digest[32] = {0};
  btc_segwit_cache_t expected_cache = {.filled = true};
  btc_txn_input_t input = {
      .prev_txn_hash = {0},
      .value = 76425,
      .prev_output_index = 0,
      .script_pub_key = {.size = 22},
      .change_index = 0,
      .address_index = 1,
      .sequence = UINT32_MAX,
  };
  btc_sign_txn_output_t outputs[] = {
      {
          .value = 10000,
          .script_pub_key = {.size = 22},
          .is_change = false,
          .has_changes_index = false,
      },
      {
          .value = 64165,
          .script_pub_key = {.size = 22},
          .is_change = true,
          .has_changes_index = true,
          .changes_index = 0,
      },
  };
  btc_txn_context_t context = {
      .init_info = {.derivation_path_count = 3,
                    .derivation_path = {0x80000000 + 84,
                                        0x80000000,
                                        0x80000000}},
      .metadata = {.version = 2,
                   .input_count = 1,
                   .output_count = 2,
                   .sighash = 1,
                   .locktime = 0},
      .segwit_cache = {0},
      .change_output_idx = 1,
  };
  context.inputs = &input;
  context.outputs = outputs;

  hex_string_to_byte_array(
      "fa9a08bbb86c80da7944a231240a85e9d46eb2315b6ba9989039247471706bfc",
      64,
      input.prev_txn_hash);
  hex_string_to_byte_array("001423e992c8c08db39037f9e3ab1827e279213ad953",
                           44,
                           input.script_pub_key.bytes);
  hex_string_to_byte_array("00141013ffc18eb488597d5a77c3c17a97341106681e",
                           44,
                           outputs[0].script_pub_key.bytes);
  hex_string_to_byte_array("00147633be4e56de62f4a9b083e5c4a37eeccbba359c",
                           44,
                           outputs[1].script_pub_key.bytes);
  hex_string_to_byte_array(
      "A2BD84FFC6731B976672BEE4BA8710EA5DA4D46A2B4555AE44913FD1C3D5E7A9",
      64,
      expected_cache.hash_prevouts);
  hex_string_to_byte_array(
      "3BB13029CE7B1F559EF5E747FCAC439F1455A2EC7C5F09B72290795E70665044",
      64,
      expected_cache.hash_sequence);
  hex_string_to_byte_array(
      "236FE9B23372D09CC0514E7DD14F137136ED0E211C3FED8E9BB6201C028F0DAD",
      64,
      expected_cache.hash_outputs);
  hex_string_to_byte_array(
      "120D9BC5E49C75F2C32477AF519ED986FE3DEA6DFA90E29506E00D5949722564",
      64,
      expected_digest);
  btc_segwit_init_cache(&context);
  TEST_ASSERT_EQUAL_UINT8_ARRAY(
      expected_cache.hash_prevouts, context.segwit_cache.hash_prevouts, 32);
  TEST_ASSERT_EQUAL_UINT8_ARRAY(
      expected_cache.hash_sequence, context.segwit_cache.hash_sequence, 32);
  TEST_ASSERT_EQUAL_UINT8_ARRAY(
      expected_cache.hash_outputs, context.segwit_cache.hash_outputs, 32);
  btc_digest_input(&context, 0, calculated_digest);
  TEST_ASSERT_EQUAL_UINT8_ARRAY(expected_digest, calculated_digest, 32);
}

TEST(btc_txn_helper_test, btc_txn_helper_p2wpkh_digest_2_2) {
}

TEST(btc_txn_helper_test, btc_txn_helper_p2wpkh_in_p2sh_digest_1_2) {
  uint8_t calculated_digest[32] = {0};
  uint8_t expected_digest[32] = {0};
  btc_segwit_cache_t expected_cache = {.filled = true};
  btc_txn_input_t input = {
      .prev_txn_hash = {0},
      .value = 1000000000,
      .prev_output_index = 0x00000001,
      .script_pub_key = {.size = 22},
      .change_index = 0,
      .address_index = 1,
      .sequence = 0xFFFFFFFe,
  };
  btc_sign_txn_output_t outputs[] = {
      {
          .value = 0x000000000bebb4b8,
          .script_pub_key = {.size = 25},
          .is_change = false,
          .has_changes_index = false,
      },
      {
          .value = 0x000000002faf0800,
          .script_pub_key = {.size = 25},
          .is_change = false,
          .has_changes_index = false,
      },
  };
  btc_txn_context_t context = {
      .init_info = {.derivation_path_count = 3,
                    .derivation_path = {0x80000000 + 49,
                                        0x80000000,
                                        0x80000000}},
      .metadata = {.version = 0x00000001,
                   .input_count = 0x01,
                   .output_count = 0x02,
                   .sighash = 0x00000001,
                   .locktime = 0x00000492},
      .segwit_cache = {0},
      .change_output_idx = 1,
  };

  context.inputs = &input;
  context.outputs = outputs;

  hex_string_to_byte_array(
      "db6b1b20aa0fd7b23880be2ecbd4a98130974cf4748fb66092ac4d3ceb1a5477",
      64,
      input.prev_txn_hash);
  hex_string_to_byte_array("001479091972186c449eb1ded22b78e40d009bdf0089",
                           44,
                           input.script_pub_key.bytes);
  hex_string_to_byte_array("76a914a457b684d7f0d539a46a45bbc043f35b59d0d96388ac",
                           50,
                           outputs[0].script_pub_key.bytes);
  hex_string_to_byte_array("76a914fd270b1ee6abcaea97fea7ad0402e8bd8ad6d77c88ac",
                           50,
                           outputs[1].script_pub_key.bytes);
  hex_string_to_byte_array(
      "b0287b4a252ac05af83d2dcef00ba313af78a3e9c329afa216eb3aa2a7b4613a",
      64,
      expected_cache.hash_prevouts);
  hex_string_to_byte_array(
      "18606b350cd8bf565266bc352f0caddcf01e8fa789dd8a15386327cf8cabe198",
      64,
      expected_cache.hash_sequence);
  hex_string_to_byte_array(
      "de984f44532e2173ca0d64314fcefe6d30da6f8cf27bafa706da61df8a226c83",
      64,
      expected_cache.hash_outputs);
  hex_string_to_byte_array(
      "64f3b0f4dd2bb3aa1ce8566d220cc74dda9df97d8490cc81d89d735c92e59fb6",
      64,
      expected_digest);

  btc_segwit_init_cache(&context);
  TEST_ASSERT_EQUAL_UINT8_ARRAY(
      expected_cache.hash_prevouts, context.segwit_cache.hash_prevouts, 32);
  TEST_ASSERT_EQUAL_UINT8_ARRAY(
      expected_cache.hash_sequence, context.segwit_cache.hash_sequence, 32);
  TEST_ASSERT_EQUAL_UINT8_ARRAY(
      expected_cache.hash_outputs, context.segwit_cache.hash_outputs, 32);

  btc_digest_input(&context, 0, calculated_digest);
  TEST_ASSERT_EQUAL_UINT8_ARRAY(expected_digest, calculated_digest, 32);
}

TEST(btc_txn_helper_test, btc_txn_helper_p2wpkh_in_p2sh_digest_2_2) {
  bool status = false;
  uint8_t calculated_digest[32] = {0};
  uint8_t expected_digest[2][32] = {0};
  btc_segwit_cache_t expected_cache = {.filled = true};
  btc_txn_input_t input[] = {{
                                 .prev_txn_hash = {0},
                                 .value = 8650,
                                 .prev_output_index = 0x00000000,
                                 .script_pub_key = {.size = 22},
                                 .address_index = 0,
                                 .sequence = 4294967295,
                             },
                             {
                                 .prev_txn_hash = {0},
                                 .value = 18123,
                                 .prev_output_index = 0x00000000,
                                 .script_pub_key = {.size = 22},
                                 .address_index = 0,
                                 .sequence = 4294967295,
                             }};
  btc_sign_txn_output_t outputs[] = {
      {
          .value = 4500,
          .script_pub_key = {.size = 23},
          .is_change = false,
          .has_changes_index = false,
      },
      {
          .value = 12274,
          .script_pub_key = {.size = 23},
          .is_change = false,
          .has_changes_index = false,
      },
  };
  btc_txn_context_t context = {
      .init_info = {.derivation_path_count = 3,
                    .derivation_path = {0x80000000 + 49,
                                        0x80000001,
                                        0x80000000}},
      .metadata = {.version = 0x00000002,
                   .input_count = 0x02,
                   .output_count = 0x02,
                   .sighash = 0x01,
                   .locktime = 0},
      .segwit_cache = {0},
  };

  context.inputs = &input;
  context.outputs = outputs;

  hex_string_to_byte_array(
      "58afb1ece76f01c24f4935f453d210518163cb1d0383eaec331b202ebeb5e389",
      64,
      input[0].prev_txn_hash);
  hex_string_to_byte_array("0014a76cad25cb569bb47305513ebedd6011dc419dee",
                           44,
                           input[0].script_pub_key.bytes);
  hex_string_to_byte_array(
      "2b3682b35925885001f0e321df28d4ac675a9cbbccef2a69533bea7c5e5ad2c4",
      64,
      input[1].prev_txn_hash);
  hex_string_to_byte_array("0014a76cad25cb569bb47305513ebedd6011dc419dee",
                           44,
                           input[1].script_pub_key.bytes);
  /*outputs*/
  hex_string_to_byte_array("a914bd7aabdeeef211b1bdad7218e14fea6c032101c087",
                           46,
                           outputs[0].script_pub_key.bytes);
  hex_string_to_byte_array("a914eaf97514c5ac1e41e413502e97ae42ebf27ace3a87",
                           46,
                           outputs[1].script_pub_key.bytes);
  hex_string_to_byte_array(
      "ce9186e6b6b4ce2ed0d42bdd2ae8a0003188b2b5070139eb53d1bd49ade831b7",
      64,
      expected_cache.hash_prevouts);
  hex_string_to_byte_array(
      "752adad0a7b9ceca853768aebb6965eca126a62965f698a0c1bc43d83db632ad",
      64,
      expected_cache.hash_sequence);
  hex_string_to_byte_array(
      "c42e53e6e72da4a8068e3115134201ebdcd8567fcaedaffc3169ab673ef4f0f9",
      64,
      expected_cache.hash_outputs);

  btc_segwit_init_cache(&context);
  TEST_ASSERT_EQUAL_UINT8_ARRAY(
      expected_cache.hash_prevouts, context.segwit_cache.hash_prevouts, 32);
  TEST_ASSERT_EQUAL_UINT8_ARRAY(
      expected_cache.hash_sequence, context.segwit_cache.hash_sequence, 32);
  TEST_ASSERT_EQUAL_UINT8_ARRAY(
      expected_cache.hash_outputs, context.segwit_cache.hash_outputs, 32);

  /* digest input 0*/
  hex_string_to_byte_array(
      "84b6c444101a5d7d41c521b1034bf2c82afb19d45fe2a4fc6bdfae4edd720334",
      64,
      expected_digest[0]);

  status = btc_digest_input(&context, 0, calculated_digest);
  TEST_ASSERT_TRUE(status);
  TEST_ASSERT_EQUAL_UINT8_ARRAY(expected_digest[0], calculated_digest, 32);

  /* digest input 1*/
  hex_string_to_byte_array(
      "7503b14676ff1de1d85819f31e43b96a5f400c273e7f143d8b05aa32e261a2b1",
      64,
      expected_digest[1]);

  status = btc_digest_input(&context, 1, calculated_digest);
  TEST_ASSERT_TRUE(status);
  TEST_ASSERT_EQUAL_UINT8_ARRAY(expected_digest[1], calculated_digest, 32);
}

TEST(btc_txn_helper_test, btc_txn_helper_get_fee) {
  /* Test data source:
   * https://blockchain.info/rawtx/b77a9ff6738877d4eb2d300b1c0ec7ca4d14353e8d501d55139019609ca2e4e5?format=json
   */
  btc_txn_context_t txn_ctx = {
      .metadata =
          {
              .version = 1,
              .output_count = 2,
              .input_count = 3,
              .locktime = 0,
              .sighash = 1,
          },
      .inputs = NULL,
      .outputs = NULL,
  };
  txn_ctx.inputs = (btc_txn_input_t *)malloc(3 * sizeof(btc_txn_input_t));
  txn_ctx.outputs =
      (btc_sign_txn_output_t *)malloc(2 * sizeof(btc_sign_txn_output_t));

  txn_ctx.inputs[0].value = 5136;
  txn_ctx.inputs[1].value = 336366;
  txn_ctx.inputs[2].value = 4682;

  txn_ctx.outputs[0].value = 2900;
  txn_ctx.outputs[1].value = 341352;

  uint64_t fee = 0;
  TEST_ASSERT_EQUAL_UINT(true, btc_get_txn_fee(&txn_ctx, &fee));
  TEST_ASSERT_EQUAL_UINT(1932, fee);

  free(txn_ctx.inputs);
  free(txn_ctx.outputs);
}

TEST(btc_txn_helper_test, btc_txn_helper_get_fee_overspend) {
  /* overspent transaction */

  btc_txn_context_t txn_ctx = {
      .metadata =
          {
              .version = 1,
              .output_count = 2,
              .input_count = 1,
              .locktime = 0,
              .sighash = 1,
          },
      .inputs = NULL,
      .outputs = NULL,
  };
  txn_ctx.inputs = (btc_txn_input_t *)malloc(1 * sizeof(btc_txn_input_t));
  txn_ctx.outputs =
      (btc_sign_txn_output_t *)malloc(2 * sizeof(btc_sign_txn_output_t));

  txn_ctx.inputs[0].value = 5000;

  txn_ctx.outputs[0].value = 4999;
  txn_ctx.outputs[1].value = 2;

  uint64_t fee = 0;
  TEST_ASSERT_EQUAL_UINT(false, btc_get_txn_fee(&txn_ctx, &fee));

  free(txn_ctx.inputs);
  free(txn_ctx.outputs);
}<|MERGE_RESOLUTION|>--- conflicted
+++ resolved
@@ -91,7 +91,6 @@
   g_btc_app = NULL;
 }
 
-<<<<<<< HEAD
 TEST(btc_txn_helper_test, btc_txn_helper_verify_input_p2pk) {
   /* Test data source: rawTxn -
    * https://blockchain.info/rawtx/0437cd7f8525ceed2324359c2d0ba26006d92d856a9c20fa0241106ee5a597c9?format=hex
@@ -514,8 +513,6 @@
   TEST_ASSERT_EQUAL_INT(2, status);
 }
 
-=======
->>>>>>> 43b27de0
 /* FIX: Required to fix the hardcoded value of 106 (2 + 33 + 71) since the
  * signature part of the script can vary (71 bytes | 72 bytes | 73 bytes).
  * Check the get_transaction_weight function. */
