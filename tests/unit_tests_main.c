--- conflicted
+++ resolved
@@ -56,7 +56,6 @@
  ******************************************************************************
  */
 
-<<<<<<< HEAD
 #include "base58.h"
 #include "bip32.h"
 #include "bip39.h"
@@ -64,14 +63,6 @@
 #include "nist256p1.h"
 #include "sec_flash_priv.h"
 #include "utils.h"
-=======
-#include <stdint.h>
-
-#include "flash_struct.h"
-#include "flash_struct_priv.h"
-#include "utils.h"
-#include "wallet.h"
->>>>>>> f397ed6a
 #define _DEFAULT_SOURCE /* needed for usleep() */
 #include <stdlib.h>
 #include <unistd.h>
@@ -135,7 +126,6 @@
  */
 
 #if USE_SIMULATOR == 1
-<<<<<<< HEAD
 void create_flash_keys() {
   const uint32_t version = 0x0488b21e;
   const char *curve = NIST256P1_NAME;
@@ -176,55 +166,12 @@
   memcpy(flash_perm_instance.permKeyData.ext_keys.card_root_xpub,
          card_root_xpub,
          FS_KEYSTORE_XPUB_LEN);
-=======
-void fill_flash_wallets() {
-  // get_flash_ram_instance();
-  is_flash_ram_instance_loaded = true;
-  uint8_t wallet_id[WALLET_ID_SIZE] = {0};
-  char *wallet_name[] = {"DEV001", "DEV002"};
-  int wallet_index = 0;
-  //"DEV001" - without pin, and passphrase
-  hex_string_to_byte_array(
-      "cf19475f04c3b78f7d03f76f624e1ae426e6cd17ae1585e65c85a064312b2bff",
-      64,
-      wallet_id);
-  memcpy(flash_ram_instance.wallets[wallet_index].wallet_id,
-         wallet_id,
-         WALLET_ID_SIZE);
-  memcpy(flash_ram_instance.wallets[wallet_index].wallet_name,
-         wallet_name[wallet_index],
-         strlen(wallet_name[wallet_index]));
-  flash_ram_instance.wallets[wallet_index].is_wallet_locked = 0;
-  flash_ram_instance.wallets[wallet_index].state = VALID_WALLET;
-  flash_ram_instance.wallets[wallet_index].cards_states = 15;
-
-  // "DEV002" - has pin
-  wallet_index += 1;
-  hex_string_to_byte_array(
-      "cf19475f04c3b78f7d03f76f624e1ae426e6cd17ae1585e65c85a064312b2b88",
-      64,
-      wallet_id);
-  memcpy(flash_ram_instance.wallets[wallet_index].wallet_id,
-         wallet_id,
-         WALLET_ID_SIZE);
-  memcpy(flash_ram_instance.wallets[wallet_index].wallet_name,
-         wallet_name[wallet_index],
-         strlen(wallet_name[wallet_index]));
-  flash_ram_instance.wallets[wallet_index].is_wallet_locked = 0;
-  flash_ram_instance.wallets[wallet_index].state = VALID_WALLET;
-  flash_ram_instance.wallets[wallet_index].cards_states = 15;
-  WALLET_SET_PIN(flash_ram_instance.wallets[wallet_index].wallet_info);
->>>>>>> f397ed6a
 }
 #endif
 
 int main(void) {
 #if USE_SIMULATOR == 1
-<<<<<<< HEAD
   create_flash_keys();
-=======
-  fill_flash_wallets();
->>>>>>> f397ed6a
 #endif
   application_init();
 #ifdef DEV_BUILD
