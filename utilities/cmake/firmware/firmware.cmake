
enable_language(C ASM)
set(EXECUTABLE ${PROJECT_NAME}.elf)
set(LINKER_SCRIPT STM32L486RGTX_FLASH.ld)
set(STARTUP_FILE startup_stm32l486xx.s)
set(CMAKE_C_STANDARD 11)
set(CMAKE_C_STANDARD_REQUIRED ON)
set(CMAKE_C_EXTENSIONS OFF)

IF(UNIT_TESTS_SWITCH)
        file(GLOB_RECURSE SOURCES "stm32-hal/*.*" "common/*.*" "src/*.*" "apps/*.*" "tests/*.*")
        #exclude src/main.c from the compilation list as it needs to be overriden by unit_tests_main.c
        LIST(REMOVE_ITEM SOURCES "${PROJECT_SOURCE_DIR}/src/main.c")

        #need these macros to correctly configure unity test framework
        add_compile_definitions(UNITY_INCLUDE_CONFIG_H)
        add_compile_definitions(UNITY_FIXTURE_NO_EXTRAS)
ELSE()
        file(GLOB_RECURSE SOURCES "stm32-hal/*.*" "common/*.*" "src/*.*" "apps/*.*")
ENDIF(UNIT_TESTS_SWITCH)

add_executable(${EXECUTABLE} ${SOURCES} ${CMAKE_CURRENT_BINARY_DIR}/version.c ${MINI_GMP_SRCS} ${POSEIDON_SRCS} ${PROTO_SRCS} ${PROTO_HDRS} ${INCLUDES} ${LINKER_SCRIPT} ${STARTUP_FILE})
target_compile_definitions(${EXECUTABLE} PRIVATE -DUSE_HAL_DRIVER -DSTM32L486xx )
add_compile_definitions(USE_SIMULATOR=0 USE_BIP32_CACHE=0 USE_BIP39_CACHE=0 STM32L4 USBD_SOF_DISABLED ENABLE_HID_WEBUSB_COMM=1)
IF (DEV_SWITCH)
    add_compile_definitions(DEV_BUILD)
ENDIF(DEV_SWITCH)

if ("${FIRMWARE_TYPE}" STREQUAL "Main")
    add_compile_definitions(X1WALLET_INITIAL=0 X1WALLET_MAIN=1)
    target_include_directories(${EXECUTABLE} PRIVATE
            main/config/
            )
elseif("${FIRMWARE_TYPE}" STREQUAL "Initial")
    add_compile_definitions(X1WALLET_INITIAL=1 X1WALLET_MAIN=0)
    target_include_directories(${EXECUTABLE} PRIVATE
            initial/config/
            )
else()
    message(FATAL_ERROR "Firmware type not specified. Specify using -DFIRMWARE_TYPE=<Type> Type can be Main or Initial")
endif()
target_include_directories(${EXECUTABLE} PRIVATE
        apps/manager_app

        apps/btc_family
        apps/btc_family/btc
        apps/btc_family/dash
        apps/btc_family/doge
        apps/btc_family/ltc
        apps/evm_family
        apps/evm_family/eth
        apps/evm_family/polygon
        apps/evm_family/bsc
        apps/evm_family/fantom
        apps/evm_family/avalanche
        apps/evm_family/optimism
        apps/evm_family/arbitrum
        apps/near_app
        apps/solana_app
        apps/tron_app
        apps/inheritance_app
        apps/starknet_app
        apps/xrp_app
<<<<<<< HEAD
        apps/constellation_app

=======
        apps/icp_app
        apps/exchange_app
        
>>>>>>> 28e3e33c
        src/
        src/menu
        src/wallet
        src/restricted_app
        src/onboarding
        src/settings

        src/card_operations
        src/card_flows

        src/level_one/controller
        src/level_one/tasks
        src/level_two/controller
        src/level_two/tasks
        src/level_three/add_wallet/controller
        src/level_three/add_wallet/tasks
        src/level_three/advanced_settings/controller
        src/level_three/advanced_settings/tasks
        src/level_three/old_wallet/controller
        src/level_three/old_wallet/tasks
        src/level_four/core/controller
        src/level_four/core/tasks
        src/level_four/card_health_check/
        src/level_four/factory_reset/
        src/level_four/tap_cards/controller
        src/level_four/tap_cards/tasks

        common/interfaces/card_interface
        common/interfaces/desktop_app_interface
        common/interfaces/flash_interface
        common/interfaces/user_interface
        common/libraries/atecc
        common/libraries/atecc/atcacert
        common/libraries/atecc/basic
        common/libraries/atecc/crypto
        common/libraries/atecc/crypto/hashes
        common/libraries/atecc/hal
        common/libraries/atecc/host
        common/libraries/atecc/jwt
        common/libraries/crypto
        common/libraries/crypto/mpz_operations
        common/libraries/crypto/aes
        common/libraries/crypto/chacha20poly1305
        common/libraries/crypto/ed25519-donna
        common/libraries/crypto/monero
        common/libraries/crypto/random_gen
        common/libraries/proof_of_work
        common/libraries/shamir
        common/libraries/util
        common/startup
        common/logger
        common/coin_support
        common/coin_support/eth_sign_data
        common/coin_support/tron_parse_txn
        common/flash
        common/Firewall
        common/core
        common/timers

        common
        common/lvgl
        common/lvgl/porting
        common/lvgl/src
        common/lvgl/src/lv_core
        common/lvgl/src/lv_draw
        common/lvgl/src/lv_font
        common/lvgl/src/lv_hal
        common/lvgl/src/lv_misc
        common/lvgl/src/lv_objx
        common/lvgl/src/lv_themes

        # Device
        stm32-hal
        stm32-hal/BSP
        stm32-hal/Inc

        stm32-hal/Drivers/CMSIS/Include
        stm32-hal/Drivers/CMSIS/Device/ST/STM32L4xx/Include
        stm32-hal/Drivers/STM32L4xx_HAL_Driver/Inc
        stm32-hal/Drivers/STM32L4xx_HAL_Driver/Inc/Legacy
        stm32-hal/Drivers/STM32L4xx_HAL_Driver/Src

        stm32-hal/Middlewares/ST/STM32_USB_Device_Library/Class/CDC/Inc
        stm32-hal/Middlewares/ST/STM32_USB_Device_Library/Class/CDC/Src
        stm32-hal/Middlewares/ST/STM32_USB_Device_Library/Core/Inc
        stm32-hal/Middlewares/ST/STM32_USB_Device_Library/Core/Src

        stm32-hal/Peripherals
        stm32-hal/Peripherals/Buzzer
        stm32-hal/Peripherals/display
        stm32-hal/Peripherals/display/SSD1306
        stm32-hal/Peripherals/flash/
        stm32-hal/Peripherals/logger/
        stm32-hal/Peripherals/nfc/

        stm32-hal/Src
        stm32-hal/Startup
        stm32-hal/porting
        stm32-hal/Inc

        stm32-hal/libusb/
        stm32-hal/libusb/inc
        stm32-hal/libusb/src

        #unit test framework
        $<$<BOOL:UNIT_TESTS_SWITCH>:${PROJECT_SOURCE_DIR}/tests/framework/unity>
        $<$<BOOL:UNIT_TESTS_SWITCH>:${PROJECT_SOURCE_DIR}/tests/framework/unity/src>
        $<$<BOOL:UNIT_TESTS_SWITCH>:${PROJECT_SOURCE_DIR}/tests/framework/unity/extras/fixture/src>

        #unit test modules: this list needs to be updated whenever a test module is being added
        $<$<BOOL:UNIT_TESTS_SWITCH>:${PROJECT_SOURCE_DIR}/tests>
        $<$<BOOL:UNIT_TESTS_SWITCH>:${PROJECT_SOURCE_DIR}/tests/common/core>
        $<$<BOOL:UNIT_TESTS_SWITCH>:${PROJECT_SOURCE_DIR}/tests/common/util>
        $<$<BOOL:UNIT_TESTS_SWITCH>:${PROJECT_SOURCE_DIR}/tests/p0_events>
        $<$<BOOL:UNIT_TESTS_SWITCH>:${PROJECT_SOURCE_DIR}/tests/ui/ui_events_test>
        $<$<BOOL:UNIT_TESTS_SWITCH>:${PROJECT_SOURCE_DIR}/tests/usb/events>
        $<$<BOOL:UNIT_TESTS_SWITCH>:${PROJECT_SOURCE_DIR}/tests/nfc/events>
        $<$<BOOL:UNIT_TESTS_SWITCH>:${PROJECT_SOURCE_DIR}/tests/nfc>
        $<$<BOOL:UNIT_TESTS_SWITCH>:${PROJECT_SOURCE_DIR}/tests/apps/manager_app>
        $<$<BOOL:UNIT_TESTS_SWITCH>:${PROJECT_SOURCE_DIR}/tests/apps/btc_app>
        $<$<BOOL:UNIT_TESTS_SWITCH>:${PROJECT_SOURCE_DIR}/tests/apps/evm_app>
        $<$<BOOL:UNIT_TESTS_SWITCH>:${PROJECT_SOURCE_DIR}/tests/apps/near_app>
        $<$<BOOL:UNIT_TESTS_SWITCH>:${PROJECT_SOURCE_DIR}/tests/apps/solana_app>
        $<$<BOOL:UNIT_TESTS_SWITCH>:${PROJECT_SOURCE_DIR}/tests/apps/inheritance_app>
        $<$<BOOL:UNIT_TESTS_SWITCH>:${PROJECT_SOURCE_DIR}/tests/apps/xrp_app>
<<<<<<< HEAD
        $<$<BOOL:UNIT_TESTS_SWITCH>:${PROJECT_SOURCE_DIR}/tests/apps/constellation_app>
=======
        $<$<BOOL:UNIT_TESTS_SWITCH>:${PROJECT_SOURCE_DIR}/tests/apps/icp_app>
>>>>>>> 28e3e33c
        )

target_compile_options(${EXECUTABLE} PRIVATE
        -mcpu=cortex-m4 -mthumb -mfpu=fpv4-sp-d16 -mfloat-abi=hard
        -fdata-sections -ffunction-sections
        -Wall -Wno-format-truncation -Wno-unused-but-set-variable -Wno-return-type
        -D_POSIX_C_SOURCE=200809L
        $<$<CONFIG:Debug>:-g3>
        $<$<CONFIG:Release>:-Werror>
        )

target_link_options(${EXECUTABLE} PRIVATE
        -T${CMAKE_SOURCE_DIR}/STM32L486RGTX_FLASH.ld
        -mcpu=cortex-m4 -mthumb -mfpu=fpv4-sp-d16
        -mfloat-abi=hard -u _printf_float -lc -lm -lnosys
        -Wl,-Map=${PROJECT_NAME}.map,--cref -Wl,--gc-sections
        )

# Used to suppress compile time warnings in libraries
file(GLOB_RECURSE LIBRARIES_SRC_DIR "common/libraries/atecc/*.c"
        "common/libraries/atecc/*.h" "common/lvgl/*.c" "common/lvgl/*.h"
        "common/libraries/crypto/*.c" "common/libraries/crypto/*.h"
        "stm32-hal/Peripherals/*.c" "stm32-hal/Peripherals/*.h")
set_source_files_properties(${LIBRARIES_SRC_DIR} PROPERTIES COMPILE_FLAGS "-w")

# Print executable size
add_custom_command(TARGET ${EXECUTABLE}
        POST_BUILD
        COMMAND arm-none-eabi-size ${EXECUTABLE})

# Create hex file
add_custom_command(TARGET ${EXECUTABLE}
        POST_BUILD
        COMMAND arm-none-eabi-objcopy -O ihex ${EXECUTABLE} ${PROJECT_NAME}.hex
        COMMAND arm-none-eabi-objcopy -O binary ${EXECUTABLE} ${PROJECT_NAME}.bin)
if (SIGN_BINARY)
        add_custom_command(TARGET ${EXECUTABLE}
                POST_BUILD
                COMMAND python3 ${CMAKE_SOURCE_DIR}/utilities/script/index.py add-header --input="${PROJECT_NAME}.bin" --output=${PROJECT_NAME}_Header.bin --version=${CMAKE_SOURCE_DIR}/version.txt --private-key=${CMAKE_SOURCE_DIR}/utilities/script/private_key1.h
                COMMAND python3 ${CMAKE_SOURCE_DIR}/utilities/script/index.py sign-header --input=${PROJECT_NAME}_Header.bin --output=${PROJECT_NAME}-signed.bin --private-key=${CMAKE_SOURCE_DIR}/utilities/script/private_key2.h
                COMMAND rm ${PROJECT_NAME}_Header.bin)
endif()<|MERGE_RESOLUTION|>--- conflicted
+++ resolved
@@ -61,14 +61,10 @@
         apps/inheritance_app
         apps/starknet_app
         apps/xrp_app
-<<<<<<< HEAD
         apps/constellation_app
-
-=======
         apps/icp_app
         apps/exchange_app
         
->>>>>>> 28e3e33c
         src/
         src/menu
         src/wallet
@@ -194,11 +190,8 @@
         $<$<BOOL:UNIT_TESTS_SWITCH>:${PROJECT_SOURCE_DIR}/tests/apps/solana_app>
         $<$<BOOL:UNIT_TESTS_SWITCH>:${PROJECT_SOURCE_DIR}/tests/apps/inheritance_app>
         $<$<BOOL:UNIT_TESTS_SWITCH>:${PROJECT_SOURCE_DIR}/tests/apps/xrp_app>
-<<<<<<< HEAD
         $<$<BOOL:UNIT_TESTS_SWITCH>:${PROJECT_SOURCE_DIR}/tests/apps/constellation_app>
-=======
         $<$<BOOL:UNIT_TESTS_SWITCH>:${PROJECT_SOURCE_DIR}/tests/apps/icp_app>
->>>>>>> 28e3e33c
         )
 
 target_compile_options(${EXECUTABLE} PRIVATE
