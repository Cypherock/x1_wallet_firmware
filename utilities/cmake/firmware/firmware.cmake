enable_language(C ASM)
# The EXECUTABLE variable is removed. We will use ${PROJECT} directly,
# which is passed down from the parent CMakeLists.txt and holds the correct name (e.g., "Cypherock-Main-btc").
set(LINKER_SCRIPT STM32L486RGTX_FLASH.ld)
set(STARTUP_FILE startup_stm32l486xx.s)
set(CMAKE_C_STANDARD 11)
set(CMAKE_C_STANDARD_REQUIRED ON)
set(CMAKE_C_EXTENSIONS OFF)

# Define base source files (always built)
file(GLOB_RECURSE CORE_STM_HAL_SOURCES "stm32-hal/*.*")
file(GLOB_RECURSE CORE_SRC_SOURCES "src/*.*")

# Common files from 'common/' subdirectories that are always needed
file(GLOB_RECURSE CORE_COMMON_INTERFACES_SOURCES "common/interfaces/*.*")
file(GLOB_RECURSE CORE_COMMON_LIBRARIES_SOURCES "common/libraries/*.*")
file(GLOB_RECURSE CORE_COMMON_STARTUP_SOURCES "common/startup/*.*")
file(GLOB_RECURSE CORE_COMMON_LOGGER_SOURCES "common/logger/*.*")
file(GLOB_RECURSE CORE_COMMON_FLASH_SOURCES "common/flash/*.*")
file(GLOB_RECURSE CORE_COMMON_FIREWALL_SOURCES "common/Firewall/*.*")
file(GLOB_RECURSE CORE_COMMON_TIMERS_SOURCES "common/timers/*.*")
# For LVGL, source files are primarily in its 'src' subdirectory.
# common/lvgl/lvgl.h is picked up by include path. common/lv_conf.h by 'common/' include path.
file(GLOB_RECURSE CORE_COMMON_LVGL_SOURCES "common/lvgl/src/**/*.c" "common/lvgl/src/**/*.h")

# Source files from common/core/ (assumed common or internally guarded)
file(GLOB_RECURSE CORE_COMMON_CORE_SOURCES "common/core/*.c")

set(CORE_COMMON_GENERAL_SOURCES_FROM_SUBDIRS
    ${CORE_COMMON_INTERFACES_SOURCES}
    ${CORE_COMMON_LIBRARIES_SOURCES}
    ${CORE_COMMON_STARTUP_SOURCES}
    ${CORE_COMMON_LOGGER_SOURCES}
    ${CORE_COMMON_FLASH_SOURCES}
    ${CORE_COMMON_FIREWALL_SOURCES}
    ${CORE_COMMON_TIMERS_SOURCES}
    ${CORE_COMMON_LVGL_SOURCES}
    ${CORE_COMMON_CORE_SOURCES}
)

# Specific common files that are always compiled.
# These are assumed to have internal guards for different build configurations
# or are genuinely generic.
set(CORE_COMMON_SPECIFIC_FILES
    "${CMAKE_CURRENT_SOURCE_DIR}/common/assert_def.c"
    "${CMAKE_CURRENT_SOURCE_DIR}/common/coin_support/coin_specific_data.c"
    "${CMAKE_CURRENT_SOURCE_DIR}/common/coin_support/coin_utils.c"
    "${CMAKE_CURRENT_SOURCE_DIR}/common/coin_support/wallet.c"
    # common/core/core_flow_init.c is now covered by CORE_COMMON_CORE_SOURCES glob.
    # Ensure it and other common/core/*.c files have internal guards where needed.
)

set(BASE_SOURCES
    ${CORE_STM_HAL_SOURCES}
    ${CORE_SRC_SOURCES}
    ${CORE_COMMON_GENERAL_SOURCES_FROM_SUBDIRS}
    ${CORE_COMMON_SPECIFIC_FILES}
)

# Define app-specific sources
file(GLOB_RECURSE MANAGER_APP_SOURCES "apps/manager_app/*.*")
file(GLOB_RECURSE BTC_FAMILY_SOURCES "apps/btc_family/*.*")

# Full build: include all apps' source files
file(GLOB_RECURSE EVM_FAMILY_SOURCES "apps/evm_family/*.*")
file(GLOB_RECURSE NEAR_APP_SOURCES "apps/near_app/*.*")
file(GLOB_RECURSE SOLANA_APP_SOURCES "apps/solana_app/*.*")
file(GLOB_RECURSE TRON_APP_SOURCES "apps/tron_app/*.*")
file(GLOB_RECURSE INHERITANCE_APP_SOURCES "apps/inheritance_app/*.*")
file(GLOB_RECURSE EXCHANGE_APP_SOURCE "apps/exchange_app/*.*")
file(GLOB_RECURSE CONSTELLATION_APP_SOURCE "apps/constellation_app/*.*")
file(GLOB_RECURSE STARKNET_APP_SOURCES "apps/starknet_app/*.*")
file(GLOB_RECURSE XRP_APP_SOURCES "apps/xrp_app/*.*")
file(GLOB_RECURSE ICP_APP_SOURCES "apps/icp_app/*.*")

# Define sources from common/coin_support that are specific to non-BTC builds
set(COMMON_NON_BTC_SOURCES "")
IF(NOT BTC_ONLY)
    # Source files from common/coin_support/eth_sign_data/
    set(ETH_SIGN_DATA_COMMON_SRCS "")
    file(GLOB ETH_SIGN_DATA_COMMON_SRCS_TMP "common/coin_support/eth_sign_data/*.c")
    foreach(file ${ETH_SIGN_DATA_COMMON_SRCS_TMP})
        list(APPEND ETH_SIGN_DATA_COMMON_SRCS "${file}")
    endforeach()

    # Source files from common/coin_support/tron_parse_txn/
    set(TRON_PARSE_TXN_COMMON_SRCS "")
    file(GLOB TRON_PARSE_TXN_COMMON_SRCS_TMP "common/coin_support/tron_parse_txn/*.c")
    foreach(file ${TRON_PARSE_TXN_COMMON_SRCS_TMP})
        list(APPEND TRON_PARSE_TXN_COMMON_SRCS "${file}")
    endforeach()

    list(APPEND COMMON_NON_BTC_SOURCES
        ${ETH_SIGN_DATA_COMMON_SRCS}
        ${TRON_PARSE_TXN_COMMON_SRCS}
        "${CMAKE_CURRENT_SOURCE_DIR}/common/coin_support/eth.c"
        "${CMAKE_CURRENT_SOURCE_DIR}/common/coin_support/solana.c"
        "${CMAKE_CURRENT_SOURCE_DIR}/common/coin_support/near.c"
        # Add other .c files from common/coin_support that are exclusively for non-BTC chains if any
    )
ENDIF()


IF(BTC_ONLY)
    # BTC-only build: include only Bitcoin-related apps
    set(APP_SOURCES
    ${MANAGER_APP_SOURCES}
    ${BTC_FAMILY_SOURCES}
    ${INHERITANCE_APP_SOURCES}
)
ELSE()
    set(APP_SOURCES
        ${MANAGER_APP_SOURCES}
        ${BTC_FAMILY_SOURCES}
        ${EVM_FAMILY_SOURCES}
        ${NEAR_APP_SOURCES}
        ${SOLANA_APP_SOURCES}
        ${EXCHANGE_APP_SOURCE}
        ${TRON_APP_SOURCES}
        ${INHERITANCE_APP_SOURCES}
        ${STARKNET_APP_SOURCES}
        ${XRP_APP_SOURCES}
        ${ICP_APP_SOURCES}
        ${CONSTELLATION_APP_SOURCE})
ENDIF(BTC_ONLY)

IF(UNIT_TESTS_SWITCH)
        # Add test sources
        file(GLOB_RECURSE TEST_SOURCES "tests/*.*")
        set(SOURCES ${BASE_SOURCES} ${APP_SOURCES} ${COMMON_NON_BTC_SOURCES} ${TEST_SOURCES})

        #exclude src/main.c from the compilation list as it needs to be overriden by unit_tests_main.c
        LIST(REMOVE_ITEM SOURCES "${PROJECT_SOURCE_DIR}/src/main.c")

        #need these macros to correctly configure unity test framework
        add_compile_definitions(UNITY_INCLUDE_CONFIG_H)
        add_compile_definitions(UNITY_FIXTURE_NO_EXTRAS)
ELSE()
        set(SOURCES ${BASE_SOURCES} ${APP_SOURCES} ${COMMON_NON_BTC_SOURCES})
ENDIF(UNIT_TESTS_SWITCH)

add_executable(${PROJECT}
    ${SOURCES}
    ${CMAKE_CURRENT_BINARY_DIR}/version.c
    ${MINI_GMP_SRCS}
    ${POSEIDON_SRCS}
    ${PROTO_SRCS}
    ${PROTO_HDRS}
    ${INCLUDES}
    ${LINKER_SCRIPT}
    ${STARTUP_FILE})

target_compile_definitions(${PROJECT} PRIVATE
    -DUSE_HAL_DRIVER
    -DSTM32L486xx )

# NOTE: The compile definitions for DEV_SWITCH, BTC_ONLY_BUILD, and FIRMWARE_TYPE
# have been removed from this file as they are now centrally managed in the
# main CMakeLists.txt. This avoids redundancy and ensures a single source of truth.
add_compile_definitions(
    USE_SIMULATOR=0
    USE_BIP32_CACHE=0
    USE_BIP39_CACHE=0
    STM32L4
    USBD_SOF_DISABLED
    ENABLE_HID_WEBUSB_COMM=1)

if ("${FIRMWARE_TYPE}" STREQUAL "Main")
    target_include_directories(${PROJECT} PRIVATE
            main/config/
            )
elseif("${FIRMWARE_TYPE}" STREQUAL "Initial")
    target_include_directories(${PROJECT} PRIVATE
            initial/config/
            )
else()
    message(FATAL_ERROR "Firmware type not specified. Specify using -DFIRMWARE_TYPE=<Type> Type can be Main or Initial")
endif()

<<<<<<< HEAD
# Base include directories (always included)
target_include_directories(${PROJECT} PRIVATE
        apps/manager_app # Manager app is always included

=======
        apps/btc_family
        apps/btc_family/btc
        apps/btc_family/dash
        apps/btc_family/doge
        apps/btc_family/ltc
        apps/evm_family
        apps/evm_family/eth
        apps/evm_family/polygon
        apps/evm_family/bsc
        apps/evm_family/fantom
        apps/evm_family/avalanche
        apps/evm_family/optimism
        apps/evm_family/arbitrum
        apps/near_app
        apps/solana_app
        apps/tron_app
        apps/inheritance_app
        apps/starknet_app
        apps/xrp_app
        apps/constellation_app
        apps/icp_app
        apps/exchange_app
        apps/stellar_app
        
>>>>>>> 2de49c0c
        src/
        src/menu
        src/wallet
        src/restricted_app
        src/onboarding
        src/settings
        src/card_operations
        src/card_flows
        src/level_one/controller
        src/level_one/tasks
        src/level_two/controller
        src/level_two/tasks
        src/level_three/add_wallet/controller
        src/level_three/add_wallet/tasks
        src/level_three/advanced_settings/controller
        src/level_three/advanced_settings/tasks
        src/level_three/old_wallet/controller
        src/level_three/old_wallet/tasks
        src/level_four/core/controller
        src/level_four/core/tasks
        src/level_four/card_health_check/
        src/level_four/factory_reset/
        src/level_four/tap_cards/controller
        src/level_four/tap_cards/tasks

        common
        common/interfaces/card_interface
        common/interfaces/desktop_app_interface
        common/interfaces/flash_interface
        common/interfaces/user_interface
        common/libraries/atecc
        common/libraries/atecc/atcacert
        common/libraries/atecc/basic
        common/libraries/atecc/crypto
        common/libraries/atecc/crypto/hashes
        common/libraries/atecc/hal
        common/libraries/atecc/host
        common/libraries/atecc/jwt
        common/libraries/crypto
        common/libraries/crypto/mpz_operations
        common/libraries/crypto/aes
        common/libraries/crypto/chacha20poly1305
        common/libraries/crypto/ed25519-donna
        common/libraries/crypto/monero
        common/libraries/crypto/random_gen
        common/libraries/proof_of_work
        common/libraries/shamir
        common/libraries/util
        common/startup
        common/logger
        common/coin_support
        common/flash
        common/Firewall
        common/core
        common/timers
        common/lvgl
        common/lvgl/porting
        common/lvgl/src
        common/lvgl/src/lv_core
        common/lvgl/src/lv_draw
        common/lvgl/src/lv_font
        common/lvgl/src/lv_hal
        common/lvgl/src/lv_misc
        common/lvgl/src/lv_objx
        common/lvgl/src/lv_themes

        # Device specific includes
        stm32-hal
        stm32-hal/BSP
        stm32-hal/Inc
        stm32-hal/Drivers/CMSIS/Include
        stm32-hal/Drivers/CMSIS/Device/ST/STM32L4xx/Include
        stm32-hal/Drivers/STM32L4xx_HAL_Driver/Inc
        stm32-hal/Drivers/STM32L4xx_HAL_Driver/Inc/Legacy
        stm32-hal/Drivers/STM32L4xx_HAL_Driver/Src
        stm32-hal/Middlewares/ST/STM32_USB_Device_Library/Class/CDC/Inc
        stm32-hal/Middlewares/ST/STM32_USB_Device_Library/Class/CDC/Src
        stm32-hal/Middlewares/ST/STM32_USB_Device_Library/Core/Inc
        stm32-hal/Middlewares/ST/STM32_USB_Device_Library/Core/Src
        stm32-hal/Peripherals
        stm32-hal/Peripherals/Buzzer
        stm32-hal/Peripherals/display
        stm32-hal/Peripherals/display/SSD1306
        stm32-hal/Peripherals/flash/
        stm32-hal/Peripherals/logger/
        stm32-hal/Peripherals/nfc/
        stm32-hal/Src
        stm32-hal/Startup
        stm32-hal/porting
        stm32-hal/libusb/
        stm32-hal/libusb/inc
        stm32-hal/libusb/src

        #unit test framework includes (conditional on UNIT_TESTS_SWITCH)
        $<$<BOOL:UNIT_TESTS_SWITCH>:${PROJECT_SOURCE_DIR}/tests/framework/unity>
        $<$<BOOL:UNIT_TESTS_SWITCH>:${PROJECT_SOURCE_DIR}/tests/framework/unity/src>
        $<$<BOOL:UNIT_TESTS_SWITCH>:${PROJECT_SOURCE_DIR}/tests/framework/unity/extras/fixture/src>

        #unit test modules includes (conditional on UNIT_TESTS_SWITCH)
        $<$<BOOL:UNIT_TESTS_SWITCH>:${PROJECT_SOURCE_DIR}/tests>
        $<$<BOOL:UNIT_TESTS_SWITCH>:${PROJECT_SOURCE_DIR}/tests/common/core>
        $<$<BOOL:UNIT_TESTS_SWITCH>:${PROJECT_SOURCE_DIR}/tests/common/util>
        $<$<BOOL:UNIT_TESTS_SWITCH>:${PROJECT_SOURCE_DIR}/tests/p0_events>
        $<$<BOOL:UNIT_TESTS_SWITCH>:${PROJECT_SOURCE_DIR}/tests/ui/ui_events_test>
        $<$<BOOL:UNIT_TESTS_SWITCH>:${PROJECT_SOURCE_DIR}/tests/usb/events>
        $<$<BOOL:UNIT_TESTS_SWITCH>:${PROJECT_SOURCE_DIR}/tests/nfc/events>
        $<$<BOOL:UNIT_TESTS_SWITCH>:${PROJECT_SOURCE_DIR}/tests/nfc>
        $<$<BOOL:UNIT_TESTS_SWITCH>:${PROJECT_SOURCE_DIR}/tests/apps/manager_app>
        $<$<BOOL:UNIT_TESTS_SWITCH>:${PROJECT_SOURCE_DIR}/tests/apps/btc_app>
)

# Conditional include directories based on BTC_ONLY flag
IF(BTC_ONLY)
    # BTC-only build: include only Bitcoin family apps
    target_include_directories(${PROJECT} PRIVATE
        apps/btc_family
        apps/btc_family/btc
        apps/inheritance_app
    )
ELSE()
    # Full build: include all cryptocurrency apps and their specific common support includes
    target_include_directories(${PROJECT} PRIVATE
        apps/btc_family # BTC family is also part of full build
        apps/btc_family/btc
        apps/btc_family/dash
        apps/btc_family/doge
        apps/btc_family/ltc
        apps/evm_family
        apps/evm_family/eth
        apps/evm_family/polygon
        apps/evm_family/bsc
        apps/evm_family/fantom
        apps/evm_family/avalanche
        apps/evm_family/optimism
        apps/evm_family/arbitrum
        apps/near_app
        apps/solana_app
        apps/tron_app
        apps/inheritance_app
        apps/starknet_app
        apps/xrp_app
        apps/icp_app
        apps/constellation_app
        apps/exchange_app

        # Common coin support sub-module includes for non-BTC builds
        common/coin_support/eth_sign_data  # Headers for eth_sign_data module
        common/coin_support/tron_parse_txn # Headers for tron_parse_txn module
        # If other coin-specific helper headers (e.g., solana_txn_helpers.h, near_context.h)
        # reside in specific subdirectories under common/coin_support/, add those paths here.
        # If they are within the app-specific directories (e.g. apps/solana_app/),
        # those are already covered by the app include paths.

        # All unit tests for full build (conditional on UNIT_TESTS_SWITCH)
        $<$<BOOL:UNIT_TESTS_SWITCH>:${PROJECT_SOURCE_DIR}/tests/apps/evm_app>
        $<$<BOOL:UNIT_TESTS_SWITCH>:${PROJECT_SOURCE_DIR}/tests/apps/near_app>
        $<$<BOOL:UNIT_TESTS_SWITCH>:${PROJECT_SOURCE_DIR}/tests/apps/solana_app>
        $<$<BOOL:UNIT_TESTS_SWITCH>:${PROJECT_SOURCE_DIR}/tests/apps/inheritance_app>
        $<$<BOOL:UNIT_TESTS_SWITCH>:${PROJECT_SOURCE_DIR}/tests/apps/xrp_app>
        $<$<BOOL:UNIT_TESTS_SWITCH>:${PROJECT_SOURCE_DIR}/tests/apps/constellation_app>
        $<$<BOOL:UNIT_TESTS_SWITCH>:${PROJECT_SOURCE_DIR}/tests/apps/icp_app>
<<<<<<< HEAD
    )
ENDIF(BTC_ONLY)

target_compile_options(${PROJECT} PRIVATE
    -mcpu=cortex-m4
    -mthumb
    -mfpu=fpv4-sp-d16
    -mfloat-abi=hard
    -fdata-sections
    -ffunction-sections
    -Wall
    -Wno-format-truncation
    -Wno-unused-but-set-variable
    -Wno-return-type
    -D_POSIX_C_SOURCE=200809L
    $<$<CONFIG:Debug>:-g3>
    $<$<CONFIG:Release>:-Werror>
)

target_link_options(${PROJECT} PRIVATE
    -T${CMAKE_SOURCE_DIR}/STM32L486RGTX_FLASH.ld
    -mcpu=cortex-m4 -mthumb -mfpu=fpv4-sp-d16
    -mfloat-abi=hard -u _printf_float -lc -lm -lnosys
    -Wl,-Map=${PROJECT}.map,--cref -Wl,--gc-sections
)
=======
        $<$<BOOL:UNIT_TESTS_SWITCH>:${PROJECT_SOURCE_DIR}/tests/apps/stellar_app>
        )

target_compile_options(${EXECUTABLE} PRIVATE
        -mcpu=cortex-m4 -mthumb -mfpu=fpv4-sp-d16 -mfloat-abi=hard
        -fdata-sections -ffunction-sections
        -Wall -Wno-format-truncation -Wno-unused-but-set-variable -Wno-return-type
        -D_POSIX_C_SOURCE=200809L
        $<$<CONFIG:Debug>:-g3>
        $<$<CONFIG:Release>:-Werror>
        )

target_link_options(${EXECUTABLE} PRIVATE
        -T${CMAKE_SOURCE_DIR}/STM32L486RGTX_FLASH.ld
        -mcpu=cortex-m4 -mthumb -mfpu=fpv4-sp-d16
        -mfloat-abi=hard -u _printf_float -lc -lm -lnosys
        -Wl,-Map=${PROJECT_NAME}.map,--cref -Wl,--gc-sections
        )
>>>>>>> 2de49c0c

# Used to suppress compile time warnings in libraries
file(GLOB_RECURSE LIBRARIES_SRC_DIR
    "common/libraries/atecc/*.c"
    "common/libraries/atecc/*.h"
    "common/lvgl/src/**/*.c"
    "common/lvgl/src/**/*.h"
    "common/libraries/crypto/*.c"
    "common/libraries/crypto/*.h"
    "stm32-hal/Peripherals/*.c"
    "stm32-hal/Peripherals/*.h")
set_source_files_properties(${LIBRARIES_SRC_DIR} PROPERTIES COMPILE_FLAGS "-w")

# Print executable size
add_custom_command(TARGET ${PROJECT}
    POST_BUILD
    COMMAND arm-none-eabi-size $<TARGET_FILE:${PROJECT}>)

# Create hex and bin files
add_custom_command(TARGET ${PROJECT}
    POST_BUILD
    COMMAND arm-none-eabi-objcopy -O ihex $<TARGET_FILE:${PROJECT}> ${PROJECT}.hex
    COMMAND arm-none-eabi-objcopy -O binary $<TARGET_FILE:${PROJECT}> ${PROJECT}.bin)

if (SIGN_BINARY)
    add_custom_command(TARGET ${PROJECT}
        POST_BUILD
        COMMAND python3 ${CMAKE_SOURCE_DIR}/utilities/script/index.py add-header --input="${PROJECT}.bin" --output=${PROJECT}_Header.bin --version=${CMAKE_SOURCE_DIR}/version.txt --private-key=${CMAKE_SOURCE_DIR}/utilities/script/private_key1.h
        COMMAND python3 ${CMAKE_SOURCE_DIR}/utilities/script/index.py sign-header --input=${PROJECT}_Header.bin --output=${PROJECT}-signed.bin --private-key=${CMAKE_SOURCE_DIR}/utilities/script/private_key2.h
        COMMAND rm ${PROJECT}_Header.bin)
endif()<|MERGE_RESOLUTION|>--- conflicted
+++ resolved
@@ -177,37 +177,10 @@
     message(FATAL_ERROR "Firmware type not specified. Specify using -DFIRMWARE_TYPE=<Type> Type can be Main or Initial")
 endif()
 
-<<<<<<< HEAD
 # Base include directories (always included)
 target_include_directories(${PROJECT} PRIVATE
         apps/manager_app # Manager app is always included
 
-=======
-        apps/btc_family
-        apps/btc_family/btc
-        apps/btc_family/dash
-        apps/btc_family/doge
-        apps/btc_family/ltc
-        apps/evm_family
-        apps/evm_family/eth
-        apps/evm_family/polygon
-        apps/evm_family/bsc
-        apps/evm_family/fantom
-        apps/evm_family/avalanche
-        apps/evm_family/optimism
-        apps/evm_family/arbitrum
-        apps/near_app
-        apps/solana_app
-        apps/tron_app
-        apps/inheritance_app
-        apps/starknet_app
-        apps/xrp_app
-        apps/constellation_app
-        apps/icp_app
-        apps/exchange_app
-        apps/stellar_app
-        
->>>>>>> 2de49c0c
         src/
         src/menu
         src/wallet
@@ -352,7 +325,8 @@
         apps/icp_app
         apps/constellation_app
         apps/exchange_app
-
+        apps/stellar_app
+        
         # Common coin support sub-module includes for non-BTC builds
         common/coin_support/eth_sign_data  # Headers for eth_sign_data module
         common/coin_support/tron_parse_txn # Headers for tron_parse_txn module
@@ -369,7 +343,7 @@
         $<$<BOOL:UNIT_TESTS_SWITCH>:${PROJECT_SOURCE_DIR}/tests/apps/xrp_app>
         $<$<BOOL:UNIT_TESTS_SWITCH>:${PROJECT_SOURCE_DIR}/tests/apps/constellation_app>
         $<$<BOOL:UNIT_TESTS_SWITCH>:${PROJECT_SOURCE_DIR}/tests/apps/icp_app>
-<<<<<<< HEAD
+        $<$<BOOL:UNIT_TESTS_SWITCH>:${PROJECT_SOURCE_DIR}/tests/apps/stellar_app>
     )
 ENDIF(BTC_ONLY)
 
@@ -395,26 +369,6 @@
     -mfloat-abi=hard -u _printf_float -lc -lm -lnosys
     -Wl,-Map=${PROJECT}.map,--cref -Wl,--gc-sections
 )
-=======
-        $<$<BOOL:UNIT_TESTS_SWITCH>:${PROJECT_SOURCE_DIR}/tests/apps/stellar_app>
-        )
-
-target_compile_options(${EXECUTABLE} PRIVATE
-        -mcpu=cortex-m4 -mthumb -mfpu=fpv4-sp-d16 -mfloat-abi=hard
-        -fdata-sections -ffunction-sections
-        -Wall -Wno-format-truncation -Wno-unused-but-set-variable -Wno-return-type
-        -D_POSIX_C_SOURCE=200809L
-        $<$<CONFIG:Debug>:-g3>
-        $<$<CONFIG:Release>:-Werror>
-        )
-
-target_link_options(${EXECUTABLE} PRIVATE
-        -T${CMAKE_SOURCE_DIR}/STM32L486RGTX_FLASH.ld
-        -mcpu=cortex-m4 -mthumb -mfpu=fpv4-sp-d16
-        -mfloat-abi=hard -u _printf_float -lc -lm -lnosys
-        -Wl,-Map=${PROJECT_NAME}.map,--cref -Wl,--gc-sections
-        )
->>>>>>> 2de49c0c
 
 # Used to suppress compile time warnings in libraries
 file(GLOB_RECURSE LIBRARIES_SRC_DIR
