--- conflicted
+++ resolved
@@ -178,12 +178,9 @@
 endif()
 
 # Base include directories (always included)
-<<<<<<< HEAD
 target_include_directories(${EXECUTABLE} PRIVATE
         ${CMAKE_BINARY_DIR}
-=======
-target_include_directories(${PROJECT} PRIVATE
->>>>>>> ba440cfc
+
         apps/manager_app # Manager app is always included
 
         src/
