--- conflicted
+++ resolved
@@ -142,10 +142,7 @@
 
         #unit test modules: this list needs to be updated whenever a test module is being added
         $<$<BOOL:UNIT_TESTS_SWITCH>:${PROJECT_SOURCE_DIR}/tests>
-<<<<<<< HEAD
         $<$<BOOL:UNIT_TESTS_SWITCH>:${PROJECT_SOURCE_DIR}/tests/p0_events>
-=======
->>>>>>> be8cb37c
         )
 
 target_compile_options(${EXECUTABLE} PRIVATE
