--- conflicted
+++ resolved
@@ -115,11 +115,7 @@
 
         #unit test modules: this list needs to be updated whenever a test module is being added
         $<$<BOOL:UNIT_TESTS_SWITCH>:${PROJECT_SOURCE_DIR}/tests>
-<<<<<<< HEAD
-        $<$<BOOL:UNIT_TESTS_SWITCH>:${PROJECT_SOURCE_DIR}/tests/sample_test>
         $<$<BOOL:UNIT_TESTS_SWITCH>:${PROJECT_SOURCE_DIR}/tests/utils>
-=======
->>>>>>> be8cb37c
         )
 
 IF(UNIT_TESTS_SWITCH)
