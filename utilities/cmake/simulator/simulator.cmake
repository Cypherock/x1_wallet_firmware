IF(UNIT_TESTS_SWITCH)
        file(GLOB_RECURSE SOURCES "simulator/*.*" "common/*.*" "src/*.*" "apps/*.*" "tests/*.*")
        #exclude src/main.c from the compilation list as it needs to be overriden by unit_tests_main.c
        LIST(REMOVE_ITEM SOURCES "${PROJECT_SOURCE_DIR}/src/main.c")

        #need these macros to correctly configure unity test framework
        add_compile_definitions(UNITY_INCLUDE_CONFIG_H)
        add_compile_definitions(UNITY_FIXTURE_NO_EXTRAS)
ELSE()
        file(GLOB_RECURSE SOURCES "simulator/*.*" "common/*.*" "src/*.*" "apps/*.*")
ENDIF(UNIT_TESTS_SWITCH)

add_compile_definitions(USE_SIMULATOR=1 ATCAPRINTF USE_MONERO=1 USE_BIP32_CACHE=0 USE_BIP39_CACHE=0)
IF (DEV_SWITCH)
    add_compile_definitions(DEV_BUILD)
ENDIF(DEV_SWITCH)

set(EXECUTABLE_OUTPUT_PATH ${PROJECT_SOURCE_DIR}/bin)
set(EXECUTABLE ${PROJECT_NAME})
find_package(SDL2 REQUIRED SDL2)
include_directories(${SDL2_INCLUDE_DIRS})

add_executable(${EXECUTABLE} ${SOURCES} ${CMAKE_CURRENT_BINARY_DIR}/version.c ${MINI_GMP_SRCS} ${POSEIDON_SRCS} ${PROTO_SRCS} ${PROTO_HDRS} ${INCLUDES})

if ("${FIRMWARE_TYPE}" STREQUAL "Main")
    add_compile_definitions(X1WALLET_INITIAL=0 X1WALLET_MAIN=1)
    target_include_directories(${PROJECT_NAME} PRIVATE
            main/config/
            )
elseif("${FIRMWARE_TYPE}" STREQUAL "Initial")
    add_compile_definitions(X1WALLET_INITIAL=1 X1WALLET_MAIN=0)
    target_include_directories(${PROJECT_NAME} PRIVATE
            initial/config/
            )
else()
    message(FATAL_ERROR "Firmware type not specified. Specify using -DFIRMWARE_TYPE=<Type> Type can be Main or Initial")
endif()
target_include_directories(${PROJECT_NAME} PRIVATE
        apps/manager_app

        apps/btc_family
        apps/btc_family/btc
        apps/btc_family/dash
        apps/btc_family/doge
        apps/btc_family/ltc
        apps/evm_family
        apps/evm_family/eth
        apps/evm_family/polygon
        apps/evm_family/bsc
        apps/evm_family/fantom
        apps/evm_family/avalanche
        apps/evm_family/optimism
        apps/evm_family/arbitrum
        apps/near_app

        apps/solana_app
        apps/tron_app
        apps/inheritance_app
        apps/xrp_app
        apps/starknet_app
<<<<<<< HEAD
        apps/constellation_app
=======
        apps/icp_app
        apps/exchange_app
>>>>>>> 28e3e33c

        src/
        src/menu
        src/wallet
        src/restricted_app
        src/onboarding
        src/settings

        src/card_operations
        src/card_flows

        src/level_one/controller
        src/level_one/tasks
        src/level_two/controller
        src/level_two/tasks
        src/level_three/add_wallet/controller
        src/level_three/add_wallet/tasks
        src/level_three/advanced_settings/controller
        src/level_three/advanced_settings/tasks
        src/level_three/old_wallet/controller
        src/level_three/old_wallet/tasks
        src/level_four/core/controller
        src/level_four/core/tasks
        src/level_four/card_health_check/
        src/level_four/factory_reset/
        src/level_four/tap_cards/controller
        src/level_four/tap_cards/tasks

        common/interfaces/card_interface
        common/interfaces/desktop_app_interface
        common/interfaces/flash_interface
        common/interfaces/user_interface
        common/libraries/atecc
        common/libraries/atecc/atcacert
        common/libraries/atecc/basic
        common/libraries/atecc/crypto
        common/libraries/atecc/crypto/hashes
        common/libraries/atecc/hal
        common/libraries/atecc/host
        common/libraries/atecc/jwt
        common/libraries/crypto
        common/libraries/crypto/mpz_operations
        common/libraries/crypto/aes
        common/libraries/crypto/chacha20poly1305
        common/libraries/crypto/ed25519-donna
        common/libraries/crypto/monero
        common/libraries/crypto/random_gen
        common/libraries/proof_of_work
        common/libraries/shamir
        common/libraries/util
        common/startup
        common/logger
        common/coin_support
        common/coin_support/eth_sign_data
        common/coin_support/tron_parse_txn
        common/flash
        common/Firewall
        common/core
        common/timers

        common
        common/lvgl
        common/lvgl/porting
        common/lvgl/src
        common/lvgl/src/lv_core
        common/lvgl/src/lv_draw
        common/lvgl/src/lv_font
        common/lvgl/src/lv_hal
        common/lvgl/src/lv_misc
        common/lvgl/src/lv_objx
        common/lvgl/src/lv_themes

        # Simulator
        simulator
        simulator/BSP
        simulator/Buzzer
        simulator/Flash
        simulator/nfc
        simulator/lv_drivers
        simulator/lv_drivers/display
        simulator/lv_drivers/indev
        simulator/porting
        simulator/USB

        #unit test framework
        $<$<BOOL:UNIT_TESTS_SWITCH>:${PROJECT_SOURCE_DIR}/tests/framework/unity>
        $<$<BOOL:UNIT_TESTS_SWITCH>:${PROJECT_SOURCE_DIR}/tests/framework/unity/src>
        $<$<BOOL:UNIT_TESTS_SWITCH>:${PROJECT_SOURCE_DIR}/tests/framework/unity/extras/fixture/src>

        #unit test modules: this list needs to be updated whenever a test module is being added
        $<$<BOOL:UNIT_TESTS_SWITCH>:${PROJECT_SOURCE_DIR}/tests>
        $<$<BOOL:UNIT_TESTS_SWITCH>:${PROJECT_SOURCE_DIR}/tests/common/core>
        $<$<BOOL:UNIT_TESTS_SWITCH>:${PROJECT_SOURCE_DIR}/tests/common/util>
        $<$<BOOL:UNIT_TESTS_SWITCH>:${PROJECT_SOURCE_DIR}/tests/p0_events>
        $<$<BOOL:UNIT_TESTS_SWITCH>:${PROJECT_SOURCE_DIR}/tests/ui/ui_events_test>
        $<$<BOOL:UNIT_TESTS_SWITCH>:${PROJECT_SOURCE_DIR}/tests/usb/events>
        $<$<BOOL:UNIT_TESTS_SWITCH>:${PROJECT_SOURCE_DIR}/tests/utils>
        $<$<BOOL:UNIT_TESTS_SWITCH>:${PROJECT_SOURCE_DIR}/tests/nfc/events>
        $<$<BOOL:UNIT_TESTS_SWITCH>:${PROJECT_SOURCE_DIR}/tests/apps/manager_app>
        $<$<BOOL:UNIT_TESTS_SWITCH>:${PROJECT_SOURCE_DIR}/tests/apps/btc_app>
        $<$<BOOL:UNIT_TESTS_SWITCH>:${PROJECT_SOURCE_DIR}/tests/apps/evm_app>
        $<$<BOOL:UNIT_TESTS_SWITCH>:${PROJECT_SOURCE_DIR}/tests/apps/near_app>
        $<$<BOOL:UNIT_TESTS_SWITCH>:${PROJECT_SOURCE_DIR}/tests/apps/solana_app>
        $<$<BOOL:UNIT_TESTS_SWITCH>:${PROJECT_SOURCE_DIR}/tests/apps/inheritance_app>
        $<$<BOOL:UNIT_TESTS_SWITCH>:${PROJECT_SOURCE_DIR}/tests/apps/xrp_app>
<<<<<<< HEAD
        $<$<BOOL:UNIT_TESTS_SWITCH>:${PROJECT_SOURCE_DIR}/tests/apps/constellation_app>
=======
        $<$<BOOL:UNIT_TESTS_SWITCH>:${PROJECT_SOURCE_DIR}/tests/apps/icp_app>
>>>>>>> 28e3e33c
        )

IF(UNIT_TESTS_SWITCH)
        target_compile_options(${EXECUTABLE} PRIVATE --coverage -g -O0)
        target_link_libraries(${EXECUTABLE} PRIVATE -lgcov )
ENDIF(UNIT_TESTS_SWITCH)
target_link_libraries(${EXECUTABLE} PRIVATE ${SDL2_LIBRARIES} -lm)
target_link_options(${EXECUTABLE} PRIVATE ${inherited})
add_custom_target (run COMMAND ${EXECUTABLE_OUTPUT_PATH}/${EXECUTABLE})<|MERGE_RESOLUTION|>--- conflicted
+++ resolved
@@ -58,12 +58,9 @@
         apps/inheritance_app
         apps/xrp_app
         apps/starknet_app
-<<<<<<< HEAD
         apps/constellation_app
-=======
         apps/icp_app
         apps/exchange_app
->>>>>>> 28e3e33c
 
         src/
         src/menu
@@ -169,11 +166,8 @@
         $<$<BOOL:UNIT_TESTS_SWITCH>:${PROJECT_SOURCE_DIR}/tests/apps/solana_app>
         $<$<BOOL:UNIT_TESTS_SWITCH>:${PROJECT_SOURCE_DIR}/tests/apps/inheritance_app>
         $<$<BOOL:UNIT_TESTS_SWITCH>:${PROJECT_SOURCE_DIR}/tests/apps/xrp_app>
-<<<<<<< HEAD
         $<$<BOOL:UNIT_TESTS_SWITCH>:${PROJECT_SOURCE_DIR}/tests/apps/constellation_app>
-=======
         $<$<BOOL:UNIT_TESTS_SWITCH>:${PROJECT_SOURCE_DIR}/tests/apps/icp_app>
->>>>>>> 28e3e33c
         )
 
 IF(UNIT_TESTS_SWITCH)
