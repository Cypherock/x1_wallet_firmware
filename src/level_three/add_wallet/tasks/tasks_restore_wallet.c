--- conflicted
+++ resolved
@@ -117,13 +117,8 @@
 
     case RESTORE_WALLET_PIN_INSTRUCTIONS_1: {
       char display[65];
-<<<<<<< HEAD
       if(strnlen(flow_level.screen_input.input_text, sizeof(flow_level.screen_input.input_text)) <= 15)
-        snprintf(display, sizeof(display), ui_wallet_pin_instruction_1, wallet.wallet_name);
-=======
-      if(strlen(flow_level.screen_input.input_text) <= 15)
         snprintf(display, sizeof(display), UI_TEXT_PIN_INS1, wallet.wallet_name);
->>>>>>> 45493411
       else
         snprintf(display, sizeof(display), UI_TEXT_PIN_INS1, "this wallet");
       delay_scr_init(display, DELAY_TIME);
@@ -160,13 +155,8 @@
 
     case RESTORE_WALLET_PASSPHRASE_INSTRUCTIONS_1: {
       char display[65];
-<<<<<<< HEAD
       if(strnlen(flow_level.screen_input.input_text, sizeof(flow_level.screen_input.input_text)) <= 15)
-        snprintf(display, sizeof(display), ui_wallet_passphrase_instruction_1, wallet.wallet_name);
-=======
-      if(strlen(flow_level.screen_input.input_text) <= 15)
         snprintf(display, sizeof(display), UI_TEXT_PASSPHRASE_INS1, wallet.wallet_name);
->>>>>>> 45493411
       else
         snprintf(display, sizeof(display), UI_TEXT_PASSPHRASE_INS1, "this wallet");
       delay_scr_init(display, DELAY_TIME);
