/**
 * @file    controller_main.c
 * @author  Cypherock X1 Team
 * @brief   Main controller.
 *          This file defines global variables and functions used by other flows.
 * @details
 * This is main file for controller module.
 *
 * Controller module is divided into levels which are traversed recursively.
 *
 * Each state of the device is uniquely represented by two variables counter
 * flow_level.
 *
 * Each level has a task file and a controller file. The task file contains
 * task such as showing a particular screen. The controller file decides which
 * task it to be executed next. Sometimes the controller file needs to take decision
 * based on the input by user as to which screen needs to be shown next.
 *
 * The change of global Flow_level and Counter variable must be done in controller files
 * if possible.
 *
 * @copyright Copyright (c) 2022 HODL TECH PTE LTD
 * <br/> You may obtain a copy of license at <a href="https://mitcc.org/" target=_blank>https://mitcc.org/</a>
 * 
 ******************************************************************************
 * @attention
 *
 * (c) Copyright 2022 by HODL TECH PTE LTD
 *
 * Permission is hereby granted, free of charge, to any person obtaining
 * a copy of this software and associated documentation files (the
 * "Software"), to deal in the Software without restriction, including
 * without limitation the rights to use, copy, modify, merge, publish,
 * distribute, sublicense, and/or sell copies of the Software, and to
 * permit persons to whom the Software is furnished to do so, subject
 * to the following conditions:
 * 
 * The above copyright notice and this permission notice shall be
 * included in all copies or substantial portions of the Software.
 *  
 * THE SOFTWARE IS PROVIDED "AS IS", WITHOUT WARRANTY OF ANY KIND,
 * EXPRESS OR IMPLIED, INCLUDING BUT NOT LIMITED TO THE WARRANTIES OF
 * MERCHANTABILITY, FITNESS FOR A PARTICULAR PURPOSE AND NONINFRINGEMENT.
 * IN NO EVENT SHALL THE AUTHORS OR COPYRIGHT HOLDERS BE LIABLE FOR
 * ANY CLAIM, DAMAGES OR OTHER LIABILITY, WHETHER IN AN ACTION OF
 * CONTRACT, TORT OR OTHERWISE, ARISING FROM, OUT OF OR IN CONNECTION
 * WITH THE SOFTWARE OR THE USE OR OTHER DEALINGS IN THE SOFTWARE.
 *  
 *  
 * "Commons Clause" License Condition v1.0
 *  
 * The Software is provided to you by the Licensor under the License,
 * as defined below, subject to the following condition.
 *  
 * Without limiting other conditions in the License, the grant of
 * rights under the License will not include, and the License does not
 * grant to you, the right to Sell the Software.
 *  
 * For purposes of the foregoing, "Sell" means practicing any or all
 * of the rights granted to you under the License to provide to third
 * parties, for a fee or other consideration (including without
 * limitation fees for hosting or consulting/ support services related
 * to the Software), a product or service whose value derives, entirely
 * or substantially, from the functionality of the Software. Any license
 * notice or attribution required by the License must also include
 * this Commons Clause License Condition notice.
 *  
 * Software: All X1Wallet associated files.
 * License: MIT
 * Licensor: HODL TECH PTE LTD
 *
 ******************************************************************************
 */

/**
 * @defgroup controller_main The event handler
 * @brief This the heart of event handling logic. All the reactions (handling) to an user action (events)
 * is done via respective controllers.
 * @{
 */

#include "controller_main.h"
#include <string.h>
#include "application_startup.h"
#include "arbitrum.h"
#include "avalanche.h"
#include "bsc.h"
#include "btc.h"
#include "chacha20poly1305.h"
#include "communication.h"
#include "constant_texts.h"
#include "controller_level_four.h"
#include "controller_level_one.h"
#include "cryptoauthlib.h"
#include "etc.h"
#include "fantom.h"
#include "harmony.h"
#include "near.h"
#include "optimism.h"
#include "polygon.h"
#include "rfc7539.h"
#include "ui_instruction.h"

/**
 * @brief A task declared to periodically execute a callback which checks for a success from the desktop.
 * 
 * This task is called when the user is prompted to wait while an action is being performed in background.
 * It executes the callback function _success_listener periodically which checks for a success/abort from the desktop.
 */
lv_task_t* success_task;

/**
 * @brief A task declared to execute a callback after a timeout.
 * 
 * This task is called when the user is prompted to wait while an action is being performed in background.
 * It executes the callback function _timeout_listener once and resets the flow of the device.
 */
lv_task_t* timeout_task;

/**
 * @brief A task declared to execute a callback after timeout when displaying scrolling address.
 *
 * This timeout task in used in ui_address for showing the hidden buttons after timeout when user verifies the scrolling receipt address.
 */
lv_task_t* address_timeout_task = NULL;

/// Used to determine the state of authentication
uint8_t device_auth_flag = 0;

/// Used to track user inactivity
uint32_t inactivity_counter = 0;

/// Used to determine if the application is ready
bool main_app_ready = false;

/// lvgl task to listen for desktop start command
lv_task_t* listener_task;

#if X1WALLET_MAIN == 1
/// lvgl task to listen for desktop start command in restricted mode
lv_task_t* authentication_task;
#endif

/// Stores arbitrary data during flows
char arbitrary_data[4096 / 8 + 1];

/**
 * @brief Global Flow_level instance.
 *        Will be used in other files using getter function
 */
Flow_level CONFIDENTIAL flow_level;

/**
 * @brief Global Counter instance.
 *        Will be used in other files using getter function
 */
Counter counter;

/**
 * @brief Global Flash_Wallet instance
 * 
 */
Flash_Wallet wallet_for_flash;

Flow_level* get_flow_level()
{
    ASSERT((&flow_level) != NULL);

    return &flow_level;
}

Counter* get_counter()
{
    ASSERT((&counter) != NULL);

    return &counter;
}

Wallet* get_wallet()
{
    ASSERT((&wallet) != NULL);

    return &wallet;
}

Flash_Wallet* get_flash_wallet()
{
    ASSERT((&wallet_for_flash) != NULL);

    return &wallet_for_flash;
}

void mark_event_over()
{
    counter.next_event_flag = true;
#if X1WALLET_MAIN
    level_one_controller();
#elif X1WALLET_INITIAL
    level_one_controller_initial();
#else
#error Specify what to build (X1WALLET_INITIAL or X1WALLET_MAIN)
#endif
}


void mark_list_choice(uint16_t list_choice)
{
    flow_level.screen_input.list_choice = list_choice;
}

void mark_event_cancel()
{
    counter.next_event_flag = true;
    level_one_controller_b();
}

void reset_flow_level()
{
    //reset device state
    CY_Reset_Not_Allow(true);
    CY_Set_External_Triggered(false);
    if (main_app_ready) {
        mark_device_state(CY_APP_IDLE_TASK | CY_APP_IDLE, 0);
    }

    //clear level one task flags
    counter.next_event_flag = true;
    reset_cancel_event_flag();
    device_auth_flag = false;
    flow_level.show_desktop_start_screen = false;

    //restore flow to main menu
    counter.level = LEVEL_ONE;
    flow_level.level_one = 1;
    flow_level.level_two = 1;
    flow_level.level_three = 1;
    flow_level.level_four = 1;
    flow_level.level_five = 1;

    //clear memory
    memzero(wallet.password_double_hash, sizeof(wallet.password_double_hash));
    memzero(wallet_credential_data.passphrase, sizeof(wallet_credential_data.passphrase));
    cy_free();
}

void reset_next_event_flag()
{
    counter.next_event_flag = false;
}

void increase_level_counter()
{
    counter.level++;
}

void clear_list_choice()
{
    flow_level.screen_input.list_choice = 0x00;
}

void decrease_level_counter()
{
    counter.level--;
}

void mark_error_screen(const char* error_msg)
{
    ASSERT(error_msg != NULL);

    flow_level.show_error_screen = true;
    snprintf(flow_level.error_screen_text, sizeof(flow_level.error_screen_text), "%s", error_msg);
}

void reset_cancel_event_flag()
{
    counter.previous_event_flag = 0;
}

void mark_input(char* text)
{
    ASSERT(text != NULL);
    snprintf(flow_level.screen_input.input_text, sizeof(flow_level.screen_input.input_text), "%s", text);
}

void mark_expected_list_choice(uint8_t expected_list_choice)
{
    flow_level.screen_input.expected_list_choice = expected_list_choice;
}

// TODO: fill all these values from flash
void set_wallet_init()
{
    wallet.number_of_mnemonics = MAX_NUMBER_OF_MNEMONIC_WORDS;
    wallet.minimum_number_of_shares = MINIMUM_NO_OF_SHARES;
    wallet.total_number_of_shares = TOTAL_NUMBER_OF_SHARES;
}

void reset_flow_level_greater_than(enum LEVEL level)
{
    switch (level)
    {
        default:
        reset_flow_level();
        break;

        case LEVEL_ONE:
            flow_level.level_two = 1;
        case LEVEL_TWO:
            flow_level.level_three = 1;
        case LEVEL_THREE:
            flow_level.level_four = 1;
        case LEVEL_FOUR:
            flow_level.level_five = 1;
        break;
    }
}

void _success_listener(lv_task_t* task)
{
    uint8_t *msg = NULL;
    uint16_t msg_len = 1;
    if (get_usb_msg_by_cmd_type(STATUS_PACKET, &msg, &msg_len)) {
        switch (msg[0]) {
        case STATUS_CMD_ABORT:
            mark_error_screen(ui_text_operation_has_been_cancelled);
            reset_flow_level();
            lv_task_del(success_task);
            lv_task_del(timeout_task);
            break;

        case STATUS_CMD_SUCCESS:
            mark_event_over();
            lv_task_del(success_task);
            lv_task_del(timeout_task);
            break;
        default:
            break;
        }
        clear_message_received_data();
    }
}


void _timeout_listener(lv_task_t* task)
{
    mark_error_screen(ui_text_no_response_from_desktop);
    instruction_scr_destructor();
    reset_flow_level();
    if(success_task != NULL)
    	lv_task_del(success_task);
}

#if X1WALLET_MAIN
/**
 * @brief wrapper listener for desktop commands while authentication is not complete
 * @details During authentication only a few select commands are allowed to be started i.e.
 *          Device authentication, firmware update, device info, logger
 * 
 * @param task lv task calling __authentication listener
 */
void __authentication_listener(lv_task_t* task){

    En_command_type_t command;
    uint8_t *data_array = NULL;
    uint16_t msg_size = 0;
    if (is_device_ready() && get_usb_msg(&command, &data_array, &msg_size)) {
        switch (command) {
            case START_FIRMWARE_UPGRADE:
            case APP_LOG_DATA_SEND:
            case START_DEVICE_AUTHENTICATION:
            case DEVICE_INFO:
                desktop_listener_task(listener_task);
                if(device_auth_flag == true){
                    //skip confirmation screen for device auth in case of restricted mode
                    flow_level.show_desktop_start_screen = false;
                    memset(flow_level.confirmation_screen_text, 0, sizeof(flow_level.confirmation_screen_text));
                }
                break;
            default:
              comm_reject_invalid_cmd();
              clear_message_received_data();
              break;
        }
    }
}

/**
 * @brief Checks the state of wallet for the wallet id passed before loading the into Wallet instance.
 * @details The functions looks for an operational wallet instance with the requested wallet id. If
 * the wallet is found to be in a non-operational state, the function returns false with an appropriate
 * response wrapped in the WALLET_DOES_NOT_EXISTS command sent to the desktop app.<br/>
 * Payload transmitted along with command type (WALLET_DOES_NOT_EXISTS) data byte is the rejection reason
 * - 0x00 - No wallets found
 * - 0x01 - Wallet not verified/locked
 * - 0x02 - Wallet not present
 * And a rejection with command type WALLET_IS_LOCKED
 * 
 * @param data_array    Wallet id of the wallet
 *
 * @return bool Indicates the status for the search
 * @retval true if an operational wallet is found
 * @retval false otherwise
 *
 * @see wallet, WALLET_DOES_NOT_EXISTS, get_wallet_count(), is_wallet_partial(), get_wallet_id(), get_wallet_state(),
 * WALLET_IS_LOCKED, VALID_WALLET, is_wallet_locked()
 * @since v1.0.0
 *
 * @note
 */
static bool wallet_selector(uint8_t *data_array)
{
    uint8_t wallet_id[WALLET_ID_SIZE];
    uint16_t offset = 0;
    uint8_t number_of_options = get_wallet_count();

    // No wallets found on device
    if(number_of_options == 0)
    {
        comm_reject_request(WALLET_DOES_NOT_EXISTS, 0);
        return false;
    }

    memcpy(wallet_id, data_array + offset, WALLET_ID_SIZE);
    offset += WALLET_ID_SIZE;

    uint8_t walletIndex = 0;

    for (; walletIndex < MAX_WALLETS_ALLOWED; walletIndex++) {
        if (memcmp(wallet_id, get_wallet_id(walletIndex), WALLET_ID_SIZE) == 0) {
            if (get_wallet_state(walletIndex) == VALID_WALLET) {
                memcpy(wallet.wallet_name, get_wallet_name(walletIndex), NAME_SIZE);
                wallet.wallet_info = get_wallet_info(walletIndex);
                if (is_wallet_partial(walletIndex)) {
                    comm_reject_request(WALLET_DOES_NOT_EXISTS, 1);
                    return false;
                }
                // if wallet is locked
                if (is_wallet_locked(walletIndex)) {
                    comm_reject_request(WALLET_IS_LOCKED, 0);
                    return false;
                }
                // Found a valid wallet
                return true;

            } else {
                // Wallet is unverified 
                comm_reject_request(WALLET_DOES_NOT_EXISTS, 1);
                return false;
            }
        }
    }

    comm_reject_request(WALLET_DOES_NOT_EXISTS, 2);
    return false;
}
#endif

extern Add_Coin_Data add_coin_data;
extern Receive_Transaction_Data receive_transaction_data;

void desktop_listener_task(lv_task_t* data)
{
    En_command_type_t command;
    uint8_t *data_array = NULL;
    uint16_t msg_size = 0;
    if (is_device_ready() && get_usb_msg(&command, &data_array, &msg_size)) {
        switch (command) {
#if X1WALLET_MAIN
            case START_EXPORT_WALLET: {
                CY_Reset_Not_Allow(false);
                // Using these two variable for temporarily saving new flow and controller variables
                if (get_wallet_count() == 0) {
                    // No wallets present on device
                    comm_reject_request(WALLET_DOES_NOT_EXISTS, 0);
                } else if (get_valid_wallet_count() == 0) {
                    // No valid wallets found
                    comm_reject_request(WALLET_DOES_NOT_EXISTS, 3);
                } else {
                    snprintf(flow_level.confirmation_screen_text, sizeof(flow_level.confirmation_screen_text), "%s", ui_text_do_you_want_import_wallet_to_desktop);
                    flow_level.show_desktop_start_screen = true;
                    flow_level.level_two = LEVEL_THREE_EXPORT_TO_DESKTOP;
                }
                clear_message_received_data();

            } break;
#ifdef DEV_BUILD
            case START_CARD_UPGRADE: {
                CY_Reset_Not_Allow(false);
                snprintf(flow_level.confirmation_screen_text, sizeof(flow_level.confirmation_screen_text), "%s", ui_text_start_card_update);
                flow_level.level_one = LEVEL_TWO_ADVANCED_SETTINGS;
                flow_level.show_desktop_start_screen = true;
                flow_level.level_two = LEVEL_THREE_CARD_UPGRADE;
                clear_message_received_data();
            } break;
#endif
            case START_CARD_AUTH: {
                CY_Reset_Not_Allow(false);
                snprintf(flow_level.confirmation_screen_text, sizeof(flow_level.confirmation_screen_text), "%s", ui_text_start_verification_of_card);
                flow_level.level_one = LEVEL_TWO_ADVANCED_SETTINGS;
                flow_level.show_desktop_start_screen = true;
                flow_level.level_two = LEVEL_THREE_VERIFY_CARD;
                clear_message_received_data();
            } break;

            case ADD_COIN_START: {
                if (wallet_selector(data_array)) {
                    CY_Reset_Not_Allow(false);

                    if (byte_array_to_add_coin_data(&add_coin_data, data_array + WALLET_ID_SIZE,
                                                    msg_size - WALLET_ID_SIZE) == -1 ||
                        !verify_xpub_derivation_path(add_coin_data.derivation_path,
                                                     add_coin_data.derivation_depth)) {
                        comm_reject_invalid_cmd();
                        clear_message_received_data();
                        return;
                    }
                    flow_level.show_desktop_start_screen = true;
                    flow_level.level_two = LEVEL_THREE_ADD_COIN;
                    snprintf(flow_level.confirmation_screen_text,
                             sizeof(flow_level.confirmation_screen_text),
                             "Add %s to %s",
                             get_coin_name(add_coin_data.derivation_path[1],
                                           add_coin_data.network_chain_id),
                             wallet.wallet_name);
                }
                clear_message_received_data();
            } break;

            case SEND_TXN_START: {
                if (wallet_selector(data_array)) {
                    CY_Reset_Not_Allow(false);
                    uint16_t offset = WALLET_ID_SIZE;
                    uint32_t coin_index;
                    if (byte_array_to_txn_metadata(
                            data_array + offset, msg_size - offset,
                            &var_send_transaction_data.transaction_metadata) == -1) {
                        clear_message_received_data();
                        comm_reject_invalid_cmd();
                        return;
                    }
<<<<<<< HEAD
                    uint32_t path[5]    = {
                        BYTE_ARRAY_TO_UINT32(var_send_transaction_data.transaction_metadata.purpose_index),
                        BYTE_ARRAY_TO_UINT32(var_send_transaction_data.transaction_metadata.coin_index),
                        BYTE_ARRAY_TO_UINT32(var_send_transaction_data.transaction_metadata.account_index),
                        BYTE_ARRAY_TO_UINT32(var_send_transaction_data.transaction_metadata.input[0].change_index),
                        BYTE_ARRAY_TO_UINT32(var_send_transaction_data.transaction_metadata.input[0].address_index)};
=======
>>>>>>> 42820e69

                    flow_level.show_desktop_start_screen = true;
                    var_send_transaction_data.transaction_confirmation_list_index = 0;
                    flow_level.level_one = LEVEL_TWO_OLD_WALLET;

                    coin_index = BYTE_ARRAY_TO_UINT32(var_send_transaction_data.transaction_metadata.coin_index);

                    if (coin_index == ETHEREUM) {
                        flow_level.level_two = LEVEL_THREE_SEND_TRANSACTION_ETH;
                        snprintf(
                            flow_level.confirmation_screen_text, sizeof(flow_level.confirmation_screen_text),
                            UI_TEXT_SEND_PROMPT, var_send_transaction_data.transaction_metadata.token_name,
                            get_coin_name(coin_index, var_send_transaction_data.transaction_metadata.network_chain_id),
                            wallet.wallet_name);
                    } else if (coin_index == NEAR_COIN_INDEX) {
                        flow_level.level_two = LEVEL_THREE_SEND_TRANSACTION_NEAR;
                        if (var_send_transaction_data.transaction_metadata.network_chain_id == 1) {
                          snprintf(flow_level.confirmation_screen_text, sizeof(flow_level.confirmation_screen_text),
                                   "Add %s account to %s",
                                   get_coin_name(coin_index,
                                                 var_send_transaction_data.transaction_metadata.network_chain_id),
                                   wallet.wallet_name);
                        } else {
                          snprintf(flow_level.confirmation_screen_text, sizeof(flow_level.confirmation_screen_text),
                                   UI_TEXT_SEND_PROMPT,
                                   get_coin_symbol(coin_index, receive_transaction_data.network_chain_id),
                                   get_coin_name(coin_index,
                                                 var_send_transaction_data.transaction_metadata.network_chain_id),
                                   wallet.wallet_name);
                        }
                    } else if (coin_index == SOLANA_COIN_INDEX) {
                        flow_level.level_two = LEVEL_THREE_SEND_TRANSACTION_SOLANA;
                        snprintf(
                            flow_level.confirmation_screen_text, sizeof(flow_level.confirmation_screen_text),
                            UI_TEXT_SEND_PROMPT,
                            get_coin_symbol(coin_index, receive_transaction_data.network_chain_id),
                            get_coin_name(coin_index, var_send_transaction_data.transaction_metadata.network_chain_id),
                            wallet.wallet_name);
                    } else {
                        flow_level.level_two = LEVEL_THREE_SEND_TRANSACTION;
                        snprintf(
                            flow_level.confirmation_screen_text, sizeof(flow_level.confirmation_screen_text),
                            "Send %s from %s",
                            get_coin_name(coin_index, var_send_transaction_data.transaction_metadata.network_chain_id),
                            wallet.wallet_name);
                    }
                    if (!validate_txn_metadata(&var_send_transaction_data.transaction_metadata)) {
                        comm_reject_request(SEND_TXN_REQ_UNSIGNED_TXN, 0);
                        reset_flow_level();
                    }
                }
                clear_message_received_data();
            } break;

            case RECV_TXN_START: {
                if (wallet_selector(data_array)) {
                    CY_Reset_Not_Allow(false);

                    int64_t offset = byte_array_to_recv_txn_data(&receive_transaction_data,data_array,msg_size);
                    uint32_t path[5]    = {
                        BYTE_ARRAY_TO_UINT32(receive_transaction_data.purpose),
                        BYTE_ARRAY_TO_UINT32(receive_transaction_data.coin_index),
                        BYTE_ARRAY_TO_UINT32(receive_transaction_data.account_index),
                        BYTE_ARRAY_TO_UINT32(receive_transaction_data.change_index),
                        BYTE_ARRAY_TO_UINT32(receive_transaction_data.address_index)};
                    uint8_t depth =
                        path[1] == SOLANA ? sol_get_derivation_depth(receive_transaction_data.address_tag) : 5;

                    if (offset == -1 || !verify_receive_derivation_path(path, depth)) {
                        comm_reject_invalid_cmd();
                        clear_message_received_data();
                        return;
                    }
                    flow_level.show_desktop_start_screen = true;
                    
                    uint32_t coin_index = BYTE_ARRAY_TO_UINT32(receive_transaction_data.coin_index);

                    if (coin_index == NEAR_COIN_INDEX && receive_transaction_data.near_account_type == 1) {
                        memcpy(&receive_transaction_data.near_registered_account, data_array + offset, 65);
                    }

                    if (coin_index == ETHEREUM) {
                        flow_level.level_two = LEVEL_THREE_RECEIVE_TRANSACTION_ETH;
                        snprintf(flow_level.confirmation_screen_text, sizeof(flow_level.confirmation_screen_text),
                                 UI_TEXT_RECEIVE_PROMPT, receive_transaction_data.token_name,
                                 get_coin_name(coin_index, receive_transaction_data.network_chain_id),
                                 wallet.wallet_name);
                    } else if (coin_index == NEAR_COIN_INDEX) {
                        flow_level.level_two = LEVEL_THREE_RECEIVE_TRANSACTION_NEAR;
                        snprintf(flow_level.confirmation_screen_text, sizeof(flow_level.confirmation_screen_text),
                                 UI_TEXT_RECEIVE_PROMPT,
                                 get_coin_symbol(coin_index, receive_transaction_data.network_chain_id),
                                 get_coin_name(coin_index, receive_transaction_data.network_chain_id),
                                 wallet.wallet_name);
                    } else if (coin_index == SOLANA_COIN_INDEX) {
                        flow_level.level_two = LEVEL_THREE_RECEIVE_TRANSACTION_SOLANA;
                        snprintf(flow_level.confirmation_screen_text, sizeof(flow_level.confirmation_screen_text),
                                 UI_TEXT_RECEIVE_PROMPT,
                                 get_coin_symbol(coin_index, receive_transaction_data.network_chain_id),
                                 get_coin_name(coin_index, receive_transaction_data.network_chain_id),
                                 wallet.wallet_name);
                    } else {
                        flow_level.level_two = LEVEL_THREE_RECEIVE_TRANSACTION;
                        snprintf(flow_level.confirmation_screen_text, sizeof(flow_level.confirmation_screen_text),
                                 "Receive %s in %s",
                                 get_coin_name(coin_index, receive_transaction_data.network_chain_id),
                                 wallet.wallet_name);
                    }
                }
                clear_message_received_data();
            } break;
#ifdef DEV_BUILD
            case EXPORT_ALL: {
                const Flash_Wallet* flash_wallet;
                uint8_t allWalletsID[(WALLET_ID_SIZE + NAME_SIZE + 1) * MAX_WALLETS_ALLOWED];
                memset(allWalletsID, 0, (WALLET_ID_SIZE + NAME_SIZE + 01) * MAX_WALLETS_ALLOWED);
                uint8_t walletCounter = 0;
                uint8_t walletsAdded = 0;
                uint8_t allWalletsIDOffset = 1;
                for (; walletCounter < MAX_WALLETS_ALLOWED; walletCounter++) {
                    flash_wallet = get_wallet_by_index(walletCounter);
                    ASSERT(flash_wallet != NULL);
                    if (flash_wallet->state == VALID_WALLET) {
                        memcpy(allWalletsID + allWalletsIDOffset, flash_wallet->wallet_name, NAME_SIZE);
                        allWalletsIDOffset += NAME_SIZE;
                        memcpy(allWalletsID + allWalletsIDOffset, &flash_wallet->wallet_info, 1);
                        allWalletsIDOffset += 1;
                        memcpy(allWalletsID + allWalletsIDOffset, flash_wallet->wallet_id, WALLET_ID_SIZE);
                        allWalletsIDOffset += WALLET_ID_SIZE;
                        walletsAdded++;
                    }
                }
                memset(allWalletsID + 0, walletsAdded, 1);
                clear_message_received_data();
                transmit_data_to_app(EXPORT_ALL_SEND, allWalletsID, allWalletsIDOffset);
                return;
            } break;
#endif
            case START_DEVICE_AUTHENTICATION: {
                CY_Reset_Not_Allow(false);
                 if(data_array[0] == 1){
                    flow_level.level_three = SIGN_SERIAL_NUMBER;
                    clear_message_received_data();

                }

                if(data_array[0] == 2){
                    memcpy(&challenge_no, &data_array[1], 32);
                    flow_level.level_three = SIGN_CHALLENGE;
                    clear_message_received_data();
                }

                if(data_array[0] == 3){
                    flow_level.level_three = AUTHENTICATION_SUCCESS;
                    clear_message_received_data();
                }

                if(data_array[0] == 4){
                    flow_level.level_three = AUTHENTICATION_UNSUCCESSFUL;
                    clear_message_received_data();
                }
                if (main_app_ready) {
                    snprintf(flow_level.confirmation_screen_text, sizeof(flow_level.confirmation_screen_text), "%s", ui_text_start_device_verification);
                    flow_level.show_desktop_start_screen = true;
                }
                device_auth_flag = 1;
            
            } break;

#elif X1WALLET_INITIAL
            case START_CARD_AUTH: {
                reset_flow_level();
                CY_Set_External_Triggered(true);
                counter.level = LEVEL_THREE;
                lv_obj_clean(lv_scr_act());
                auth_card_number = data_array[0];
                flow_level.level_one = LEVEL_TWO_ADVANCED_SETTINGS;
                flow_level.level_two = LEVEL_THREE_VERIFY_CARD;
                flow_level.level_three = VERIFY_CARD_START_MESSAGE;
                clear_message_received_data();
            } break;

            case START_DEVICE_PROVISION: {	//81,02 success and external keys sent to device, 81,03 failure
                CY_Set_External_Triggered(true);
                switch (data_array[0]) {
                    case 1:{
                        if(msg_size<5)
                            break;
                        lv_obj_clean(lv_scr_act());
                        memcpy(provision_date, data_array+1, 4);
                        counter.level = LEVEL_THREE;
                        flow_level.level_one = LEVEL_TWO_ADVANCED_SETTINGS;
                        flow_level.level_two = LEVEL_THREE_START_DEVICE_PROVISION;
                        flow_level.level_three = data_array[0];
                        counter.next_event_flag = true;
                        lv_task_set_prio(listener_task, LV_TASK_PRIO_OFF); // Tasks will now not run
                    }break;
                    case 2:
                        if(msg_size<183)
                            break;
                        memcpy(&provision_keys_data, data_array+1, sizeof(Provision_Data_struct));
                    case 3:
                        counter.level = LEVEL_THREE;
                        flow_level.level_one = LEVEL_TWO_ADVANCED_SETTINGS;
                        flow_level.level_two = LEVEL_THREE_START_DEVICE_PROVISION;
                        flow_level.level_three = data_array[0];
                        counter.next_event_flag = true;
                        lv_task_set_prio(listener_task, LV_TASK_PRIO_OFF); // Tasks will now not run
                        break;

                    default:
                        cy_exit_flow();
                }
                clear_message_received_data();
            } break;

            case START_DEVICE_AUTHENTICATION: {
                CY_Reset_Not_Allow(false);
                CY_Set_External_Triggered(true);
                switch (data_array[0]) {
                    case 1: lv_obj_clean(lv_scr_act());
                    case 2:
                    case 3:
                    case 4:
                        counter.level = 3;
                        flow_level.level_one = LEVEL_TWO_ADVANCED_SETTINGS;
                        flow_level.level_two = LEVEL_THREE_START_DEVICE_AUTHENTICATION;
                        flow_level.level_three = SIGN_SERIAL_NUMBER + data_array[0] - 1;
                        counter.next_event_flag = true;
                        lv_task_set_prio(listener_task, LV_TASK_PRIO_OFF); // Tasks will now not run
                        break;

                    default:
                        cy_exit_flow();
                }
                if(data_array[0] == 2)
                    memcpy(&challenge_no, &data_array[1], 32);
                clear_message_received_data();
            } break;
#else
#error Specify what to build (X1WALLET_INITIAL or X1WALLET_MAIN)
#endif
            case START_FIRMWARE_UPGRADE: {
                CY_Reset_Not_Allow(false);
                snprintf(flow_level.confirmation_screen_text, sizeof(flow_level.confirmation_screen_text), "Update firmware to version %d.%d.%d", data_array[0], data_array[1], (uint16_t)(data_array[3]|((uint16_t)data_array[2]<<8)));
                flow_level.level_one = LEVEL_TWO_ADVANCED_SETTINGS;
                flow_level.show_desktop_start_screen = true;
                flow_level.level_two = LEVEL_THREE_RESET_DEVICE_CONFIRM;
                clear_message_received_data();
            } break;

            case DEVICE_INFO: {
                clear_message_received_data();
                uint8_t device_info[37] = {0};
                if (get_device_serial() == SUCCESS) {
                    memcpy(device_info+1, atecc_data.device_serial, DEVICE_SERIAL_SIZE);
                }
                else{
                    LOG_CRITICAL("err xx4: %d", atecc_data.status);
                }
                device_info[0] = is_device_authenticated() ? 1 : 0;
                uint32_t fwVer = get_fwVer();
                fwVer = U32_SWAP_ENDIANNESS(fwVer);
                memcpy(device_info+33, &fwVer, sizeof(fwVer));

                transmit_data_to_app(DEVICE_INFO, device_info, sizeof(device_info));
            } break;
#ifdef ALLOW_LOG_EXPORT
            case APP_LOG_DATA_SEND: {
#if X1WALLET_MAIN
                if (!is_logging_enabled() && !CY_is_app_restricted()) {
                    clear_message_received_data();
                    comm_reject_request(APP_LOG_DATA_REJECT, 2);
                } else
#endif
                {
                    CY_Reset_Not_Allow(false);
                    flow_level.level_one = LEVEL_TWO_ADVANCED_SETTINGS;
                    flow_level.level_two = LEVEL_THREE_FETCH_LOGS_INIT;
                    clear_message_received_data();
                    counter.level = LEVEL_THREE;
                    flow_level.show_desktop_start_screen = true;
                    snprintf(flow_level.confirmation_screen_text, sizeof(flow_level.confirmation_screen_text), "%s",
                             ui_text_send_logs_prompt);
                }
            } break;
#endif

            case LIST_SUPPORTED_COINS: {
                uint32_t coins[] = {U32_SWAP_ENDIANNESS(COIN_TYPE_BITCOIN), U32_SWAP_ENDIANNESS(BTC_COIN_VERSION),
                                    U32_SWAP_ENDIANNESS(COIN_TYPE_BTC_TEST), U32_SWAP_ENDIANNESS(BTC_COIN_VERSION),
                                    U32_SWAP_ENDIANNESS(COIN_TYPE_LITECOIN), U32_SWAP_ENDIANNESS(LTC_COIN_VERSION),
                                    U32_SWAP_ENDIANNESS(COIN_TYPE_DOGE), U32_SWAP_ENDIANNESS(DOGE_COIN_VERSION),
                                    U32_SWAP_ENDIANNESS(COIN_TYPE_DASH), U32_SWAP_ENDIANNESS(DASH_COIN_VERSION),
                                    U32_SWAP_ENDIANNESS(COIN_TYPE_ETHEREUM), U32_SWAP_ENDIANNESS(ETH_COIN_VERSION),
                                    U32_SWAP_ENDIANNESS(COIN_TYPE_NEAR), U32_SWAP_ENDIANNESS(NEAR_COIN_VERSION),
                                    U32_SWAP_ENDIANNESS(COIN_TYPE_SOLANA), U32_SWAP_ENDIANNESS(SOL_COIN_VERSION),
                                    U32_SWAP_ENDIANNESS(COIN_TYPE_POLYGON), U32_SWAP_ENDIANNESS(POLYGON_COIN_VERSION),
                                    U32_SWAP_ENDIANNESS(COIN_TYPE_BSC), U32_SWAP_ENDIANNESS(BSC_COIN_VERSION),
                                    U32_SWAP_ENDIANNESS(COIN_TYPE_FANTOM), U32_SWAP_ENDIANNESS(FANTOM_COIN_VERSION),
                                    U32_SWAP_ENDIANNESS(COIN_TYPE_AVALANCHE), U32_SWAP_ENDIANNESS(AVALANCHE_COIN_VERSION),
                                    U32_SWAP_ENDIANNESS(COIN_TYPE_OPTIMISM), U32_SWAP_ENDIANNESS(OPTIMISM_COIN_VERSION),
                                    U32_SWAP_ENDIANNESS(COIN_TYPE_HARMONY), U32_SWAP_ENDIANNESS(HARMONY_COIN_VERSION),
                                    U32_SWAP_ENDIANNESS(COIN_TYPE_ETHEREUM_CLASSIC), U32_SWAP_ENDIANNESS(ETC_COIN_VERSION),
                                    U32_SWAP_ENDIANNESS(COIN_TYPE_ARBITRUM), U32_SWAP_ENDIANNESS(ARBITRUM_COIN_VERSION)};
                clear_message_received_data();
                transmit_data_to_app(LIST_SUPPORTED_COINS, (uint8_t *) coins, sizeof(coins));
            } break;

            default:  clear_message_received_data();
                comm_reject_invalid_cmd();
                break;
        }

        if (flow_level.show_desktop_start_screen) {
            CY_Set_External_Triggered(true);
            counter.level = LEVEL_THREE;
            clear_message_received_data();
            counter.next_event_flag = true;
            lv_obj_clean(lv_scr_act());
#if X1WALLET_MAIN == 1
            if(CY_is_app_restricted() == true)
                lv_task_set_prio(authentication_task, LV_TASK_PRIO_OFF); // Tasks will now not run
            else
#endif
                lv_task_set_prio(listener_task, LV_TASK_PRIO_OFF); // Tasks will now not run
        }
    }
}

void cy_exit_flow()
{
    if(address_timeout_task != NULL)
        address_timeout_task->task_cb(NULL);

    lv_obj_clean(lv_scr_act());
    sys_flow_cntrl_u.bits.reset_flow = false;
    reset_flow_level();
#if X1WALLET_INITIAL
    flow_level.level_one = 6;
#endif
    counter.next_event_flag = true;
}

/** @} */ // end of Controller<|MERGE_RESOLUTION|>--- conflicted
+++ resolved
@@ -538,15 +538,6 @@
                         comm_reject_invalid_cmd();
                         return;
                     }
-<<<<<<< HEAD
-                    uint32_t path[5]    = {
-                        BYTE_ARRAY_TO_UINT32(var_send_transaction_data.transaction_metadata.purpose_index),
-                        BYTE_ARRAY_TO_UINT32(var_send_transaction_data.transaction_metadata.coin_index),
-                        BYTE_ARRAY_TO_UINT32(var_send_transaction_data.transaction_metadata.account_index),
-                        BYTE_ARRAY_TO_UINT32(var_send_transaction_data.transaction_metadata.input[0].change_index),
-                        BYTE_ARRAY_TO_UINT32(var_send_transaction_data.transaction_metadata.input[0].address_index)};
-=======
->>>>>>> 42820e69
 
                     flow_level.show_desktop_start_screen = true;
                     var_send_transaction_data.transaction_confirmation_list_index = 0;
