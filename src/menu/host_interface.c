--- conflicted
+++ resolved
@@ -141,14 +141,11 @@
       break;
     }
     case 7: {
-<<<<<<< HEAD
+      evm_main(usb_evt);
       break;
     }
     case 8: {
       near_main(usb_evt);
-=======
-      evm_main(usb_evt);
->>>>>>> 78e4af9f
       break;
     }
     default: {
