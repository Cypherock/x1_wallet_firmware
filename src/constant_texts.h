--- conflicted
+++ resolved
@@ -56,15 +56,11 @@
 #define UI_TEXT_PIN "PIN\n %s"
 #define UI_TEXT_VERIFY_DESTINATION_TAG "Verify Destination Tag\n%lu"
 #define UI_TEXT_VERIFY_PRIORITY_FEE "Verify Priority Fee\n%s\n%s"
-<<<<<<< HEAD
 #define UI_TEXT_VERIFY_FEE "Verify Fee\n%s\n%s"
 #define UI_TEXT_VERIFY_DATA "Verify Data"
 #define UI_TEXT_SIGN_MSG_PROMPT "Sign message on %s from %s"
 #define UI_TEXT_SIGN_DATA_PROMPT "Sign data on %s from %s"
-=======
 #define UI_TEXT_VERIFY_MEMO "Verify Memo\n%s"
-#define UI_TEXT_VERIFY_FEE "Verify Fee\n%s\n%s"
->>>>>>> 28e3e33c
 
 // product hash
 extern const char *product_hash;
