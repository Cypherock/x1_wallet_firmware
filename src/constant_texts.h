/**
 * @file    constant_texts.h
 * @author  Cypherock X1 Team
 * @brief   Header for constant texts.
 *          Stores declaration of all the hardcoded user facing strings/texts.
 * @copyright Copyright (c) 2022 HODL TECH PTE LTD
 * <br/> You may obtain a copy of license at <a href="https://mitcc.org/"
 * target=_blank>https://mitcc.org/</a>
 *
 */
#ifndef CONSTANT_TEXTS_H
#define CONSTANT_TEXTS_H

#include "ui_menu.h"
#include "ui_text_slideshow.h"

#define UI_TEXT_CARD_TAPPED "Card #%d Tapped"
#define UI_TEXT_TAP_CARD_TO_TEST                                               \
  "Place any card below the device to test card tapping"
#define UI_TEXT_PERMANENTLY_DELETE                                             \
  "This will permanently delete %s wallet\nfrom your device and all cards. "   \
  "Confirm?"
#define UI_TEXT_ENTER_WORD "Enter Word # %d"
#define UI_TEXT_IS_WORD "Is Word #%d\n%s"
#define UI_TEXT_TAP_CARD "Tap card #%d"
#define UI_TEXT_PLACE_CARD "Place Card #%d"
#define UI_TEXT_RECEIVE_PROMPT "Receive %s in %s"
#define UI_TEXT_ADD_ACCOUNT_PROMPT "Add %s to %s"
#define UI_TEXT_RECEIVE_TOKEN_PROMPT "Receive %s on %s in %s"
#define UI_TEXT_BTC_SEND_PROMPT "Send %s from %s"
#define UI_TEXT_SEND_PROMPT "Send %s on %s"
#define UI_TEXT_SIGN_TXN_PROMPT "Sign transaction on %s from %s"
#define UI_TEXT_REVIEW_TXN_PROMPT "Review transaction to %s"
#define UI_TEXT_SEND_TOKEN_PROMPT "Send %s on %s from %s"
#define UI_TEXT_BTC_RECEIVER "Receiver #%d"
#define UI_TEXT_BTC_FEE "Transaction fee"
#define UI_TEXT_SIGN_PROMPT "Sign %s message on %s from %s"
#define UI_TEXT_TXN_FEE "Transaction fee"
#define UI_TEXT_SEND_TXN_FEE "%s %s"
#define UI_TEXT_VERIFY_AMOUNT "Verify amount\n%s\n%s"
#define UI_TEXT_PAIRING_TAP_CARD "Tap Card #%d to pair"
#define UI_TEXT_WALLET_LOCKED_WAIT_MSG "%s is currently locked\nWait for %d %s"
#define UI_TEXT_PIN_INS1 "In next step you can setup an alphanumeric PIN for %s"
#define UI_TEXT_PASSPHRASE_INS1 "In next step you can setup Passphrase for %s"
#define UI_TEXT_PLACE_CARD_TILL_BEEP "Do not lift until you hear %d beep sound"
#define UI_TEXT_VERIFY_MESSAGE "Verify Message"
#define UI_TEXT_VERIFY_DOMAIN "Verify Domain"
#define UI_TEXT_EIP712_DOMAIN_TYPE "EIP712Domain"
#define UI_TEXT_WALLET_UNLOCKED "Correct PIN! %s is now unlocked"
#define UI_TEXT_UNLOCK_WARNING "Multiple incorrect attempts may block %s"
#define UI_TEXT_INCORRECT_PIN_ATTEMPTS_REMAINING                               \
  "Wrong PIN!\n%d attempt(s) left"
#define UI_TEXT_BLIND_SIGNING_WARNING                                          \
  LV_SYMBOL_WARNING " Blind Signing\nProceed at your own risk!"
#define UI_TEXT_VERIFY_HD_PATH "Verify Derivation Path"
<<<<<<< HEAD
#define UI_TEXT_PIN "PIN"
=======
#define UI_TEXT_VERIFY_DESTINATION_TAG "Verify Destination Tag\n%lu"
>>>>>>> 79aeb05c

// product hash
extern const char *product_hash;

// Main menu text
#define NUMBER_OF_OPTIONS_MAIN_MENU 2

#define MAIN_MENU_CREATE_WALLET_INDEX 0
#define MAIN_MENU_SETTINGS_INDEX 1
extern const char *ui_text_heading_main_menu;
extern const char *ui_text_options_main_menu[];

// Old wallet menu text
#define NUMBER_OF_OPTIONS_OLD_WALLET 2
extern const char *ui_text_options_old_wallet[];

// New wallet menu text
#define NUMBER_OF_OPTIONS_NEW_WALLET 2
extern const char *ui_text_heading_new_wallet;
extern const char *ui_text_options_new_wallet[];

#define NUMBER_OF_OPTIONS_MNEMONIC_INPUT 3
extern const char *ui_text_mnemonics_number_options[];

// Settings menu text
#ifdef DEV_BUILD
#define NUMBER_OF_OPTIONS_SETTINGS 12
// TODO: Update after refactor - remove the following MACRO
#define NUMBER_OF_OPTIONS_ADVANCED_OPTIONS NUMBER_OF_OPTIONS_SETTINGS
#else
#define NUMBER_OF_OPTIONS_SETTINGS 11
// TODO: Update after refactor - remove the following MACRO
#define NUMBER_OF_OPTIONS_ADVANCED_OPTIONS NUMBER_OF_OPTIONS_SETTINGS
#endif /* DEV_BUILD*/
extern const char *ui_text_heading_settings;
extern const char *ui_text_options_settings[NUMBER_OF_OPTIONS_SETTINGS];
extern const char *ui_text_rotate_display_confirm;
extern const char *ui_text_options_logging_export[];
extern const char *ui_text_options_passphrase[];

extern const char *ui_text_pair_card_confirm;
extern const char *ui_text_card_pairing_success;
extern const char *ui_text_card_pairing_warning;
#define PAIR_CARD_MESSAGE "%d card(s) paired successfully"

#if DEV_BUILD
extern const char *ui_text_options_buzzer_adjust[];
#endif /* DEV_BUILD */

// Regulatory info text
#define NUMBER_OF_SLIDES_REGULATORY_INFO 5
extern const char *ui_text_regulatory_info[];

// Version info text
#define UI_TEXT_CARD_VERSION "Card Version\n%d.%d.%d-%s"
#define UI_TEXT_FIRMWARE_VERSION "Firmware Version\n%d.%d.%d-%s"
#define UI_TEXT_BOOTLOADER_VERSION "Bootloader Version\n%d.%d.%d"

// Factory reset text
extern const char *ui_text_factory_reset_instruction;
extern const char *ui_text_confirm_factory_reset;
extern const char *ui_text_erasing;
#define NUMBER_OF_SLIDES_FACTORY_RESET_EXIT 2
extern const char *ui_text_reset_exit[NUMBER_OF_SLIDES_FACTORY_RESET_EXIT];
#define UI_TEXT_FACTORY_RESET_ERROR "Wallet '%s' not found on card(s)"

// Card health check text
extern const char *ui_text_card_seems_healthy;
extern const char *ui_text_click_to_view_wallets;
extern const char *ui_text_no_wallets_fetched;
extern const char *ui_text_card_health_check_start;
extern const char *ui_text_card_health_check_error[];
#define UI_TEXT_CARD_HEALTH_CHECK_ERROR "Wallets in Card #%d"

// Sync wallets with cards text
#define UI_TEXT_SYNC_WALLET_PROMPT "Do you want to sync wallet %s?"
#define UI_TEXT_SYNC_WALLET_LOCKED "Wallet %s is locked"
#define UI_TEXT_SYNC_WALLET_DONE "Syncing %s complete"
extern const char *ui_text_syncing_complete;

// Clear user data text
extern const char *ui_text_clear_device_data_instruction;
extern const char *ui_text_confirm_clear_device_data;
extern const char *ui_text_erasing_device_data;
extern const char
    *ui_text_clear_wallet_data_exit[NUMBER_OF_SLIDES_FACTORY_RESET_EXIT];

// Manager app text
// Device authentication text
extern const char *ui_text_message_device_authenticating;
extern const char *ui_text_message_device_auth_success;
extern const char *ui_text_message_device_auth_failure;

extern const char *ui_text_joystick_up;
extern const char *ui_text_joystick_right;
extern const char *ui_text_joystick_down;
extern const char *ui_text_joystick_left;
extern const char *ui_text_joystick_center;
extern const char *ui_text_joystick_checkup_complete;
extern const char *ui_text_wallet_selector_invalid;

// Onboarding text
extern const char *ui_text_onboarding_welcome;
#define NUMBER_OF_SLIDESHOW_SCREENS_ONBOARDING 3
extern const char *ui_text_onboarding[];
extern const char *ui_text_onboarding_complete;

// Firmware update text
#define FIRMWARE_UPDATE_CONFIRMATION "Update firmware to version %d.%d.%d"

extern const char *ui_text_verification_is_now_complete_messages[];

extern const char *ui_text_seed_phrase_will_be_shown_copy_to_verify[];

extern const char *ui_text_startup_instruction_screen_1[];

extern const char *ui_text_startup_instruction_screen_2[];

extern const char *ui_text_startup_instruction_screen_3[];

extern const char *ui_text_startup_instruction_screen_4[];

extern const char *ui_text_view_data;

// errors
extern const char *ui_text_something_went_wrong;
extern const char *ui_text_something_went_wrong_contact_support_send_logs;
extern const char *ui_text_already_have_maxi_wallets;
extern const char *ui_text_aborted;
extern const char *ui_text_operation_has_been_cancelled;
extern const char *ui_text_wallet_name_exists;
extern const char *ui_text_pin_incorrect_re_enter;
extern const char *ui_text_wallet_with_same_mnemo_exists;
extern const char *ui_text_incorrect_mnemonics;
extern const char *ui_text_incorrect_choice_view_seed_again;
extern const char *ui_text_xpub_not_found_add_coin_first;
extern const char *ui_wallet_pin_instruction_2;
extern const char *ui_wallet_passphrase_instruction_2;
extern const char *ui_wallet_passphrase_instruction_3;
extern const char *ui_wallet_passphrase_instruction_4;
extern const char *ui_text_no_response_from_desktop;
extern const char *ui_text_invalid_transaction;

// errors card flows
extern const char *ui_text_invalid_card_contact_cypherock;
extern const char *ui_text_wrong_card_sequence;
extern const char *ui_text_tap_another_card;
extern const char *ui_text_wallet_doesnt_exists_on_this_card;
extern const char *ui_text_wrong_wallet_is_now_locked;
extern const char *ui_text_wallet_already_unlocked;
extern const char *ui_text_wallet_verification_failed_in_creation;
extern const char *ui_text_wallet_verification_failed_in_reconstruction;

extern const char *ui_text_invalid_card_tap_card[];
extern const char *ui_text_device_authenticating[];
extern const char *ui_text_device_provisioning[];

extern const char *ui_text_tap_a_card_instruction1;
extern const char *ui_text_tap_a_card_instruction2;
extern const char *ui_text_tap_a_card;

extern const char *ui_text_tap_1_2_cards;
extern const char *ui_text_tap_2_2_cards;
extern const char *ui_text_place_card_below;

extern const char *ui_text_card_is_full;

extern const char *ui_text_device_synced_with_card;
extern const char *ui_text_family_id_retrived;
extern const char *ui_text_family_id_mismatch;

extern const char *ui_text_hash_not_accepted_by_card;

extern const char *ui_text_do_not_detach_device;

extern const char *ui_text_card_command_send_error;
extern const char *ui_text_card_update_done;
extern const char *ui_text_card_transaction_exception;
extern const char *ui_text_card_out_of_boundary_exception;
extern const char *ui_text_card_null_pointer_exception;
extern const char *ui_text_card_crypto_exception;
extern const char *ui_text_card_invalid_apdu_length;
extern const char *ui_text_card_invalid_tag_in_apdu;
extern const char *ui_text_unknown_error_contact_support;
extern const char *ui_text_unauthenticated_device;

// headings
extern const char *ui_text_enter_pin;
extern const char *ui_text_confirm_pin;
extern const char *ui_text_word_hash;
extern const char *ui_text_verify_word_hash;
extern const char *ui_text_enter_wallet_name;
extern const char *ui_text_number_of_words;
extern const char *ui_text_add_coins;
extern const char *ui_text_resync_coins;
extern const char *ui_text_choose_wallet;
extern const char *ui_text_enter_passphrase;
extern const char *ui_text_confirm_passphrase;
extern const char *ui_text_receive_on;
extern const char *ui_text_verify_address;
extern const char *ui_text_verify_amount;
extern const char *ui_text_verify_contract;
extern const char *ui_text_unverified_contract;
extern const char *ui_text_confirm_wallet_name;
extern const char *ui_text_enter_data;
extern const char *ui_text_confirm_data;
extern const char *ui_text_verification_cancelled;
extern const char *ui_text_verify_nonce;
extern const char *ui_text_waiting_for_desktop;

// headings near specific
extern const char *ui_text_verify_create_from;
extern const char *ui_text_verify_new_account_id;
extern const char *ui_text_new_account_id;
extern const char *ui_text_new_public_key;
extern const char *ui_text_replace_account;
extern const char *ui_text_confirm_account;
extern const char *ui_text_near_transfer_action_type;
extern const char *ui_text_near_create_account_method;

// headings card flow
extern const char *ui_text_family_id_hex;

// messages
extern const char *ui_text_use_passphrase_question;
extern const char *ui_text_wallet_name_size_limit;
extern const char *ui_text_check_cysync;
extern const char *ui_text_tap_x1card_auth_instruction_1;
extern const char *ui_text_tap_x1card_auth_instruction_2;
extern const char *ui_text_tap_card_to_start;
extern const char *ui_text_wallet_deleted_successfully;
extern const char *ui_text_recovery_successfull;
extern const char *ui_text_processing;
extern const char *ui_text_press_enter_to_start_verification;
extern const char *ui_text_now_enter_your_seed_phrase;
extern const char *ui_text_now_enter_your_data;
extern const char *ui_text_verify_entered_words;
extern const char *ui_text_exported_signed_transaction_to_desktop;
extern const char *ui_text_start_card_update;
extern const char *ui_text_start_verification_of_card;
extern const char *ui_text_wallet_lock_continue_to_unlock;
extern const char *ui_text_wallet_partial_continue_to_delete;
extern const char *ui_text_wallet_not_verified_continue_to_verify;
extern const char *ui_text_wallet_out_of_sync_continue_to_sync_with_x1cards;
extern const char *ui_text_wallet_visit_to_verify;
extern const char *ui_text_wallet_partial_fix;
#ifdef ALLOW_LOG_EXPORT
extern const char *ui_text_sending_logs;
extern const char *ui_text_logs_sent;
#endif
extern const char *ui_text_creation_failed_delete_wallet;

extern const char *ui_text_successfull;
extern const char *ui_text_view_seed_messages;
extern const char *ui_text_card_authentication_success;
extern const char *ui_text_card_authentication_failed;
extern const char *ui_text_authentication_required;
extern const char *ui_text_start_auth_from_CySync;
extern const char *ui_text_enable_passphrase_step;
extern const char *ui_text_disable_passphrase_step;
extern const char *ui_text_warning_txn_fee_too_high;
extern const char *ui_text_enable_log_export;
extern const char *ui_text_disable_log_export;

//?
extern const char *ui_text_do_you_want_import_wallet_to_desktop;
extern const char *ui_text_do_you_want_to_set_pin;

extern const char *ui_text_auth_process;

extern const char *ui_text_sync_x1card_confirm;

extern const char *ui_text_no_wallets_present;
extern const char *ui_text_device_verification_success;
extern const char *ui_text_device_verification_failure;
extern const char *ui_text_unauthenticate_via_cysync;
extern const char *ui_text_start_device_verification;
extern const char *ui_text_its_a_while_check_your_cards;
extern const char *ui_text_delete_this_wallet;
extern const char *ui_text_need_all_x1cards_to_create_wallet;
extern const char *ui_text_need_all_x1cards_to_delete_wallet_entirely;
extern const char *ui_text_20_spaces;
extern const char *ui_text_wallet_not_found_on_x1card;
extern const char *ui_text_sync_wallets_next_steps;
extern const char *ui_text_corrupted_card_contact_support;
extern const char *ui_text_incompatible_card_version;
extern const char *ui_text_card_error_contact_support;
extern const char *ui_text_device_and_card_not_paired;
extern const char *ui_text_security_conditions_not_met;
extern const char *ui_text_retry_or_repair;
extern const char *ui_text_process_reset_due_to_inactivity;
extern const char *ui_text_device_already_provisioned;
extern const char *ui_text_check_cysync_app;
extern const char *ui_text_provision_success;
extern const char *ui_text_provision_fail;
extern const char *ui_text_cannot_verify_card_contact_support;
extern const char *ui_text_wrong_btc_transaction;
extern const char *ui_text_btc_change_address_mismatch;
extern const char *ui_text_worng_eth_transaction;
extern const char *ui_text_error_no_card_paired;
extern const char *ui_text_error_pair_all_cards;
extern const char *ui_text_error_pair_atleast_2_cards;
extern const char *ui_text_continue_with_pairing;
extern const char *ui_text_device_compromised;
extern const char *ui_text_device_compromised_not_provisioned;
extern const char *ui_text_device_compromised_partially_provisioned;
extern const char *ui_text_device_compromised_v1_config;
extern const char *ui_text_pow_challenge_failed;
extern const char *ui_text_card_removed_fast;
extern const char *ui_text_card_freq_discon_fault;
extern const char *ui_text_card_align_with_device_screen;
extern const char *ui_text_remove_card_prompt;
extern const char *ui_text_card_detected;
extern const char *ui_text_nfc_hardware_fault_detected;
extern const char *ui_text_unreliable_cards;
extern const char *ui_critical_card_health_migrate_data;

// App specific

// Inheritance
extern const char *ui_text_inheritance_wallet_auth_flow_confirmation;
extern const char *ui_text_inheritance_wallet_auth_flow_confirmation_generic;
extern const char *ui_text_inheritance_wallet_authenticating;
extern const char *ui_text_inheritance_wallet_auth_success;
extern const char *ui_text_inheritance_wallet_auth_fail;
extern const char *ui_text_tap_the_card;

extern const char *ui_text_inheritance_encryption_flow_confirmation;
extern const char *ui_text_inheritance_encryption_flow_success;
extern const char *ui_text_inheritance_encryption_flow_failure;

extern const char *ui_text_inheritance_decryption_flow_confirmation;
extern const char *ui_text_inheritance_decryption_flow_confirmation_generic;
extern const char *ui_text_inheritance_decryption_flow_success;
extern const char *ui_text_inheritance_decryption_flow_failure;

#ifdef ALLOW_LOG_EXPORT
extern const char *ui_text_send_logs_prompt;
#endif
#endif    // CONSTANT_TEXTS_H<|MERGE_RESOLUTION|>--- conflicted
+++ resolved
@@ -53,11 +53,8 @@
 #define UI_TEXT_BLIND_SIGNING_WARNING                                          \
   LV_SYMBOL_WARNING " Blind Signing\nProceed at your own risk!"
 #define UI_TEXT_VERIFY_HD_PATH "Verify Derivation Path"
-<<<<<<< HEAD
 #define UI_TEXT_PIN "PIN"
-=======
 #define UI_TEXT_VERIFY_DESTINATION_TAG "Verify Destination Tag\n%lu"
->>>>>>> 79aeb05c
 
 // product hash
 extern const char *product_hash;
