--- conflicted
+++ resolved
@@ -287,14 +287,6 @@
 const char* ui_text_now_enter_your_seed_phrase = "Now enter your\nseed phrase";
 const char* ui_text_now_enter_your_data = "Now enter your\ndata";
 const char* ui_text_verify_entered_words = "Verify the entered words";
-<<<<<<< HEAD
-const char* ui_text_deriving_address = "Deriving address...";
-const char* ui_text_signing_transaction = "Signing transaction...";
-=======
-const char* ui_text_generating_xpubs = "Adding coins...";
-const char* ui_text_exporting_to_desktop = "Exporting to the CySync app...";
-const char* ui_text_receive_on_address = "%s";
->>>>>>> bac15b64
 const char* ui_text_exported_signed_transaction_to_desktop = "Exported signed transaction to the CySync app!";
 const char* ui_text_start_card_update = "Start card update?\nThis will format the card";
 const char* ui_text_start_verification_of_card = "Start verification of card";
