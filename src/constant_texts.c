/**
 * @file    constant_texts.c
 * @author  Cypherock X1 Team
 * @brief   Constant texts.
 *          Stores definitions of all the hardcoded user facing strings/texts.
 * @copyright Copyright (c) 2022 HODL TECH PTE LTD
 * <br/> You may obtain a copy of license at <a href="https://mitcc.org/" target=_blank>https://mitcc.org/</a>
 * 
 ******************************************************************************
 * @attention
 *
 * (c) Copyright 2022 by HODL TECH PTE LTD
 *
 * Permission is hereby granted, free of charge, to any person obtaining
 * a copy of this software and associated documentation files (the
 * "Software"), to deal in the Software without restriction, including
 * without limitation the rights to use, copy, modify, merge, publish,
 * distribute, sublicense, and/or sell copies of the Software, and to
 * permit persons to whom the Software is furnished to do so, subject
 * to the following conditions:
 * 
 * The above copyright notice and this permission notice shall be
 * included in all copies or substantial portions of the Software.
 *  
 * THE SOFTWARE IS PROVIDED "AS IS", WITHOUT WARRANTY OF ANY KIND,
 * EXPRESS OR IMPLIED, INCLUDING BUT NOT LIMITED TO THE WARRANTIES OF
 * MERCHANTABILITY, FITNESS FOR A PARTICULAR PURPOSE AND NONINFRINGEMENT.
 * IN NO EVENT SHALL THE AUTHORS OR COPYRIGHT HOLDERS BE LIABLE FOR
 * ANY CLAIM, DAMAGES OR OTHER LIABILITY, WHETHER IN AN ACTION OF
 * CONTRACT, TORT OR OTHERWISE, ARISING FROM, OUT OF OR IN CONNECTION
 * WITH THE SOFTWARE OR THE USE OR OTHER DEALINGS IN THE SOFTWARE.
 *  
 *  
 * "Commons Clause" License Condition v1.0
 *  
 * The Software is provided to you by the Licensor under the License,
 * as defined below, subject to the following condition.
 *  
 * Without limiting other conditions in the License, the grant of
 * rights under the License will not include, and the License does not
 * grant to you, the right to Sell the Software.
 *  
 * For purposes of the foregoing, "Sell" means practicing any or all
 * of the rights granted to you under the License to provide to third
 * parties, for a fee or other consideration (including without
 * limitation fees for hosting or consulting/ support services related
 * to the Software), a product or service whose value derives, entirely
 * or substantially, from the functionality of the Software. Any license
 * notice or attribution required by the License must also include
 * this Commons Clause License Condition notice.
 *  
 * Software: All X1Wallet associated files.
 * License: MIT
 * Licensor: HODL TECH PTE LTD
 *
 ******************************************************************************
 */
#include "ui_menu.h"
#include "ui_text_slideshow.h"

const char* ui_text_options_main_menu[] = {
    "Main Menu",
    "Create Wallet",
    //"Add arbitrary data",
    "Settings"
};

// level two
const char* ui_text_options_old_wallet[] = {
    "View Seed",
    "Delete Wallet"
};

const char* ui_text_options_new_wallet[] = {
    "Create Wallet",
    "Generate New Wallet",
    "Restore from Seed"
};

const char* ui_text_options_advanced_settings[] = {
    "Settings",
    "Restore wallets from cards",
    "Check Card health",
    "Rotate Display",
    "Toggle log export",
    "Toggle Passphrase Step",
    "Factory Reset",
    "Device Info",
    "View Card Version",
#ifdef DEV_BUILD
    "Buzzer toggle",
#endif
};

const char* ui_text_options_buzzer_adjust[] = {
    "Toggle buzzer",
    "Disable",
    "Enable",
};

const char* u_text_passphrase_options[] = {
    "Disable Passphrase Step",
    "Enable Passphrase Step",
};

const char* ui_text_logging_export_options[] = {
    "Disable logs",
    "Enable logs",
};

// wallet creation
const char* ui_text_verification_is_now_complete_messages[] = {
    "Verification complete",
    "You may now safely wipe out any written seed phrase",
    "You'll need this device and a card to make transactions",
    "To get started export this wallet to the CySync app",
    "Press the center button to return to the main menu",
};

const char* ui_text_seed_phrase_will_be_shown_copy_to_verify[] = {
    "Write down the seed phrase on paper to verify",
    "Press the center button to view seed phrase"
};

const char* ui_text_startup_instruction_screen_1[] = {
    "Press the button on device to start"
};

const char* ui_text_startup_instruction_screen_2[] = {
    "This device provides 5 way joystick for navigation",
    "Toggle left or right to change options horizontally",
    "Toggle up or down to change options vertically",
    "Use centre click to select highlighted option",
    "If you are ready use centre click to proceed"
};


const char* ui_text_startup_instruction_screen_4[] = {
    "Now visit cypherock.com/gs",
    "and download the CySync app to set up the device"

};

const char* ui_text_mnemonics_number_options[] = {
    "12",
    "18",
    "24"
};

const char* ui_text_view_data = "View data";

//product id
const char *product_hash = "0x2ea340d9";

// errors
const char* ui_text_something_went_wrong = "Something went wrong! Retry";
const char* ui_text_something_went_wrong_contact_support_send_logs = "Something went wrong! Contact support";
const char* ui_text_already_have_maxi_wallets = "You already have maximum number of wallets";
const char* ui_text_aborted = "Aborted from\nthe CySync app";
const char* ui_text_no_wallet_found = "No wallet found";
const char* ui_text_operation_has_been_cancelled = "Operation has been cancelled!";
const char* ui_text_wallet_name_exists = "Name already exists Pick a different name";
const char* ui_text_pin_incorrect_re_enter = "Incorrect PIN!\nEnter correct pin";
const char* ui_text_wallet_with_same_mnemo_exists = "Wallet already present on device";
const char* ui_text_incorrect_mnemonics = "Incorrect mnemonics";
const char* ui_text_incorrect_choice_view_seed_again = "Incorrect choice!\nView the seed phrase again?";
const char* ui_text_xpub_not_found_add_coin_first = "Click OK on the CySync app to resync coins";
const char* ui_wallet_pin_instruction_1 = "In next step you can setup PIN for %s";
const char* ui_wallet_pin_instruction_2 = "If you forget it\nyou will lose access\nto this wallet";
const char* ui_wallet_passphrase_instruction_1 = "In next step you can setup Passphrase for %s";
const char* ui_wallet_passphrase_instruction_2 = "If you forget it\nyou will lose access\nto this wallet";
const char* ui_wallet_passphrase_instruction_3 = "Passphrase is recommended only for advanced users";
const char* ui_wallet_passphrase_instruction_4 = "You will be entering it each time you transact with this wallet";
const char* ui_text_invalid_transaction = "Invalid transaction";

// errors X1 Card flows
const char* ui_text_authentication_required = "Device authentication required";
const char* ui_text_start_auth_from_CySync = "Authenticate device from the CySync app";
const char* ui_text_invalid_card_contact_cypherock = "Authentication failed Contact Cypherock";
const char* ui_text_wrong_card_sequence = "Wrong card sequence";
const char* ui_text_wrong_remaining_attempts = "Incorrect PIN!\n%d attempt(s) remaining";
const char* ui_text_wallet_doesnt_exists_on_this_card = "Wallet does not exist on this card";
const char* ui_text_wallet_verification_failed = "Wallet not created Proceeding for deletion";
const char* ui_text_no_response_from_desktop = "No response from the CySync app!\nTry again";

const char* ui_text_tap_a_card = "Tap any card";

const char* ui_text_invalid_card_tap_card[] = {
    "Invalid card\nTap Card #1",
    "Invalid card\nTap Card #2",
    "Invalid card\nTap Card #3",
    "Invalid card\nTap Card #4",
};

const char* ui_text_place_card_x_heading = "Place Card #%d";

const char* ui_text_place_card_wait_for_beep = "Do not lift until you hear %d beep sound";

const char* ui_text_device_authenticating[] = {
        "Device authenticating.",
        "Device authenticating..",
        "Device authenticating...",
        "Device authenticating....",
        "Device authenticating....."
};

const char* ui_text_device_provisioning[] = {
        "Device provisioning.",
        "Device provisioning..",
        "Device provisioning...",
        "Device provisioning....",
        "Device provisioning....."
};

const char* ui_text_tap_a_card_instruction1 = "This device interacts with cards using NFC";
const char* ui_text_tap_a_card_instruction2 = "Place and hold any card below the device to test NFC";
const char* ui_text_tap_x_4_cards = "Tap card #%d";

const char* ui_text_tap_1_2_cards = "Tap any card";
const char* ui_text_tap_2_2_cards = "Tap another card";
const char* ui_text_place_card_below = "Place card\nbelow the device";

const char* ui_text_wallet_with_same_name_already_exist_on_this_card = "Wallet name already exists";
const char* ui_text_wallet_id_collision = "Wallet already exists";
const char* ui_text_card_is_full = "Error!\nCard is full";

const char* ui_text_device_synced_with_card = "Device synced successfully with the card";
const char* ui_text_family_id_retrived = "Family ID retrieved";
const char* ui_text_family_id_mismatch = "Error! Use correct cards of the wallet";

const char* ui_text_wrong_wallet_is_now_locked = "Wrong!\nWallet is now locked";
const char* ui_text_hash_not_accepted_by_card = "Hash not accepted by card!";

const char* ui_text_is_currently_locked_wait_for = "%s is currently locked\nWait for %d %s";
const char* ui_text_is_currently_locked_wait_for_more_than_a_year = "%s is currently locked\nWait for more than a year";
const char* ui_text_in_process_to_unlock = "%s is in process to unlock...";
const char* ui_text_multiple_incorrect_attempts_may_block = "Multiple incorrect attempts may block %s";
const char* ui_text_do_not_detach_device = "Keep the device connected throughout the process";

const char* ui_text_tap_card_ap_d = "Tap card #%d";
const char* ui_text_correct_pin_is_now_unlocked = "Correct PIN! %s is now unlocked";

const char* ui_text_card_sending_apdu = "Sending APDU\n%d";
const char* ui_text_card_command_send_error = "Error occurred while sending to APDU to card";
const char* ui_text_card_update_done = "Card update done!";
const char* ui_text_card_transaction_exception = "Operation failed on card (Tx Exp)";
const char* ui_text_card_out_of_boundary_exception = "Operation failed on card (OOB)";
const char* ui_text_card_null_pointer_exception = "Error! Invalid memory accessed";
const char* ui_text_card_crypto_exception = "Operation failed on card (Crypto Exp)";
const char* ui_text_card_invalid_apdu_length = "Operation failed on card (APDU len exp)";
const char* ui_text_card_invalid_tag_in_apdu = "Operation failed on card (Tag exp)";
const char* ui_text_unknown_error_contact_support = "Unknown card error! Contact support";
const char* ui_text_unauthenticated_device = "Device is unauthenticated";

// headings
const char* ui_text_enter_pin = "Enter PIN";
const char* ui_text_confirm_pin = "Confirm PIN";
const char* ui_text_word_hash = "Word # ";
const char* ui_text_enter_word_hash = "Enter Word # %d";
const char* ui_text_verify_word_hash = "Verify Word # ";
const char* ui_text_is_word = "Is Word #%d\n%s";
const char* ui_text_enter_wallet_name = "Enter wallet name";
const char* ui_text_number_of_words = "Number of words";
const char* ui_text_add_coins = "Add Coin #";
const char* ui_text_resync_coins = "Resync Coin #";
const char* ui_text_choose_wallet = "Choose Wallet";
const char* ui_text_enter_passphrase = "Enter passphrase";
const char* ui_text_confirm_passphrase = "Confirm passphrase";
const char* ui_text_receive_on = "Receive on";
const char* ui_text_verify_address = "Verify address";
const char* ui_text_verify_contract = "Verify contract";
const char* ui_text_unverified_contract = "Warning!\nUnverified contract";
const char* ui_text_verify_amount = "Verify amount\n%s\n%s";
const char* ui_text_confirm_wallet_name = "Confirm wallet name";
const char* ui_text_enter_data = "Enter data";
const char* ui_text_confirm_data = "Confirm data";
const char* ui_text_verification_cancelled = "Verification cancelled";
const char* ui_text_verify_nonce = "Verify nonce";
const char* ui_text_waiting_for_desktop = "Follow the\ninstructions on\nthe CySync app";

// headings near specific
const char* ui_text_verify_create_from = "Verify Create from";
const char* ui_text_verify_new_account_id = "Verify New Account Id";
const char* ui_text_new_account_id= "new_account_id";
const char* ui_text_new_public_key= "new_public_key";
const char* ui_text_replace_account= "Replace Account";
const char* ui_text_confirm_account = "Confirm Account";

// headings X1 Card flow
const char* ui_text_family_id_hex = "F. Id (Hex)";

// messages
const char* ui_text_use_passphrase_question = "Do you want to use passphrase with this wallet?";
const char* ui_text_wallet_name_size_limit = "Wallet name cannot exceed 15 letters";
const char* ui_text_check_cysync = "Check the CySync app";
const char* ui_text_tap_x1card_auth_instruction_1 = "Tap a card and do not lift until you hear 2 beep sound";
const char* ui_text_tap_x1card_auth_instruction_2 = "Now tap the same card again";
const char* ui_text_tap_card_to_start = "Tap a card to start";
const char* ui_text_wallet_deleted_successfully = "Wallet deleted successfully!";
const char* ui_text_recovery_successfull = "Recovery Successful!";
const char* ui_text_processing = "Processing...";
const char* ui_text_syncing_complete = "Syncing wallets complete";
const char* ui_text_seed_generated_successfully = "Seed generated successfully";
const char* ui_text_wallet_synced_with_x1cards = "Wallet synced with cards!";
const char* ui_text_wallet_created_successfully = "Wallet created successfully!";
const char* ui_text_press_enter_to_start_verification = "Proceed to verify wallet on cards";
const char* ui_text_now_enter_your_seed_phrase = "Now enter your\nseed phrase";
const char* ui_text_now_enter_your_data = "Now enter your\ndata";
const char* ui_text_verify_entered_words = "Verify the entered words";
const char* ui_text_generating_xpubs = "Adding coins...";
const char* ui_text_exporting_to_desktop = "Exporting to the CySync app...";
const char* ui_text_successfully_exported_xpub_to_desktop = "Coins added successfully to the CySync app!";
const char* ui_text_wait_while_balance_fetching = "Wait while balance is fetched on the CySync app";
const char* ui_text_receive_on_address = "%s";
<<<<<<< HEAD
const char* ui_text_exported_signed_transaction_to_desktop = "Exported signed transaction to the CySync app|";
=======
const char* ui_text_signing_transaction = "Signing transaction...";
const char* ui_text_exported_signed_transaction_to_desktop = "Exported signed transaction to the CySync app!";
>>>>>>> d759ad4d
const char* ui_text_start_card_update = "Start card update?\nThis will format the card";
const char* ui_text_start_verification_of_card = "Start verification of card";
const char* ui_text_wallet_lock_continue_to_unlock = "Wallet is locked Proceed to unlock";
const char* ui_text_wallet_partial_continue_to_delete = "Wallet in partial\nstate, proceed to\ndelete";
const char* ui_text_wallet_not_verified_continue_to_verify = "Wallet not verified Proceed to verify";
const char* ui_text_wallet_out_of_sync_continue_to_sync_with_x1cards = "Proceed to Sync\nwith cards";
const char* ui_text_wallet_not_verified_prompt = "'%s' is in unverified state";
const char* ui_text_wallet_out_of_sync_prompt = "'%s' is out of Sync with cards";
const char* ui_text_wallet_partial_state_prompt = "'%s' is in partial delete state";
const char* ui_text_wallet_locked_prompt = "'%s' is in locked state";
const char* ui_text_wallet_visit_to_verify = "Visit the wallet to fix it";
const char* ui_text_wallet_partial_fix = "Wallets in partial state Fix before proceeding";
#ifdef ALLOW_LOG_EXPORT
const char* ui_text_sending_logs = "Sending logs...";
const char* ui_text_logs_sent = "Logs sent";
#endif
const char* ui_text_creation_failed_delete_wallet = "Wallet creation failed\nProceed to delete";

const char* ui_text_successfull = "Successful";
const char* ui_text_view_seed_messages[] = {
    "Do not give the seed phrase to anyone",
    "You will lose your coins if the seed phrase gets stolen",
    "Press the center button to proceed"
};
const char* ui_text_card_authentication_success = "Card authentication successful";
const char* ui_text_card_authentication_failed = "Card authentication failed";
const char* ui_text_enable_passphrase_step = "Do you want to enable passphrase step on wallet creation?";
const char* ui_text_disable_passphrase_step = "Do you want to disable passphrase step on wallet creation?";
const char* ui_text_warning_transaction_fee_too_high = "WARNING!\nTransaction fees\ntoo high, proceed?";
const char* ui_text_enable_log_export = "Do you want to enable logging?";
const char* ui_text_disable_log_export = "Do you want to disable logging?";

//?
const char* ui_text_do_you_want_import_wallet_to_desktop = "Do you want to import wallet to the CySync app?";
const char* ui_text_do_you_want_to_add_coins_to = "Do you want to add coins to %s?";
const char* ui_text_do_you_want_to_resync_coins_to = "Do you want to resync coins to %s?";
const char* ui_text_send_transaction_with = "Send %s with %s";
const char* ui_text_eth_send_transaction_with = "Send %s with %s on %s";
const char* ui_text_add_account_with_wallet = "Add %s account with %s";
const char* ui_text_recv_transaction_with = "Receive %s with %s";
const char* ui_text_eth_recv_transaction_with = "Receive %s with %s on %s";
const char* ui_text_do_you_want_to_set_pin = "Do you want to set a PIN?";
const char* ui_text_output_send_value = "Receiver #%d\nSend %f\n%s";
const char* ui_text_output_send_to_address = "Receiver #%d Address";

const char* ui_text_send_transaction_fee = "Transaction fee\n%s\n%s";

const char* ui_text_output_send_value_double = "Receiver #%d\nSend %0.*f\n%s";
const char* ui_text_send_transaction_fee_double = "Transaction fee\n%0.*f\n%s";

const char* ui_text_start_firmware_update = "Update firmware to version %d.%d.%d";

const char* ui_text_firmware_update_process = "Updating device...";
const char* ui_text_auth_process = "Waiting for device authentication...";

const char* ui_text_sync_x1card_confirm = "Device will be synced with wallets in card Confirm?";
const char* ui_text_rotate_display_confirm = "Display will rotate 180 degrees\nConfirm?";
const char* ui_text_factory_reset_confirm[] = {
    "You will need 2 cards to perform factory reset",
    "Make sure at least 2 cards are accessible",
    "Press the center button to proceed",
};

const char* ui_text_card_seems_healthy = "Card seems healthy";
const char* ui_text_click_to_view_wallets = "Click Ok to view wallets";
const char* ui_text_no_wallets_fetched = "No Wallets fetched\nClick Ok to return";
const char* ui_text_no_wallets_present = "No Wallets Present in card";
const char* ui_text_wallets_in_card = "Wallets in Card #%d";
const char* ui_text_card_health_check_start = "Tap a card to check it's health";
const char* ui_text_card_health_check_error[] = {
    "Card error: ",
    "Visit cypherock.com/error-codes for more info"
};
const char* ui_text_confirm_factory_reset = "This will erase all wallets from device Confirm?";
const char* ui_text_device_verification_success = "Device successfully authenticated";
const char* ui_text_device_verification_failure = "Device authentication failed";
const char* ui_text_unauthenticate_via_cysync = "Authenticate the device via the CySync app";
const char* ui_text_start_device_verification = "Start device authentication?";
const char* ui_text_its_a_while_check_your_cards = "It's been a while check if your cards are working properly";
const char* ui_text_delete_this_wallet = "Delete this wallet";
const char* ui_text_need_all_x1cards_to_delete_wallet_entirely = "You'll need all cards to delete this wallet entirely, confirm?";
const char* ui_text_20_spaces = "                    ";
const char* ui_text_wallet_not_found_on_x1card = "No Wallet found on card";
const char* ui_text_sync_wallets_next_steps = "Sync each wallet in next steps";
const char* ui_text_corrupted_card_contact_support = "Corrupted card! Contact support";
const char* ui_text_incompatible_card_version = "Incompatible card version! Contact support";
const char* ui_text_card_error_contact_support = "Contact support & share the device logs";
const char* ui_text_device_and_card_not_paired = "This device & card are not paired";
const char* ui_text_security_conditions_not_met = "Security conditions not met!";
const char* ui_text_process_reset_due_to_inactivity = "Operation aborted due to inactivity";
const char* ui_text_device_already_provisioned = "Device already provisioned";
const char* ui_text_check_cysync_app = "Check the CySync app";
const char* ui_text_provision_success = "Device provision successful";
const char* ui_text_provision_fail = "Device provision unsuccessful";
const char* ui_text_cannot_verify_card_contact_support = "Couldn't verify card! Contact support";
const char* ui_text_wrong_btc_transaction = "Wrong transaction formatting";
const char* ui_text_btc_change_address_mismatch = "Change address mismatch";
const char* ui_text_worng_eth_transaction = "Invalid transaction detected";
const char* ui_text_error_no_card_paired = "No card paired with device";
const char* ui_text_error_pair_all_cards = "Pair all four cards first";
const char* ui_text_error_pair_atleast_2_cards = "Pair at least two cards to restore";
const char* ui_text_pair_card_x = "Tap Card #%d to pair";
const char* ui_text_card_pairing_skipped_count = "%d card pairing skipped, pair all cards for proper use";
const char* ui_text_card_pairing_success = "Card pairing successful";
const char* ui_text_continue_with_pairing = "Proceed with pairing?";
const char* ui_text_device_compromised = "Device is compromised! Contact support";
const char* ui_text_device_compromised_not_provisioned = "Device is not provisioned";
const char* ui_text_device_compromised_partially_provisioned = "Device partially provisioned";
const char* ui_text_device_compromised_v1_config = "Device provisioned with v1 config";
const char* ui_text_pow_challenge_failed = "Wallet unlock failed! Retry";
const char* ui_text_card_removed_fast = "Too fast, tap again and wait for buzzer sound";
const char* ui_text_card_freq_discon_fault = "Frequent disconnections detected!\nContact support";
const char* ui_text_card_align_with_device_screen = "Hold the card and align with the device screen";
const char* ui_text_remove_card_prompt = "Process complete Remove card";
const char* ui_text_card_detected = "Card detected Processing...";
const char* ui_text_nfc_hardware_fault_detected = "NFC antenna fault detected! Contact Support";
const char* ui_text_unreliable_cards = "Warning, your cards are unreliable! Contact support";
const char* ui_critical_card_health_migrate_data = "Card health is critical! Migrate to new set of cards";
const char* ui_text_reset_exit[] = {
    "Wallet '%s' not found on card(s)",
    "Exiting without factory reset",
    "Press the center button to proceed",
};
const char* ui_text_erasing = "Factory reset done Device will restart";
const char* ui_text_performing_checks = "Performing checks...";

#ifdef ALLOW_LOG_EXPORT
const char* ui_text_send_logs_prompt = "Send logs to the CySync app?";
#endif<|MERGE_RESOLUTION|>--- conflicted
+++ resolved
@@ -312,12 +312,7 @@
 const char* ui_text_successfully_exported_xpub_to_desktop = "Coins added successfully to the CySync app!";
 const char* ui_text_wait_while_balance_fetching = "Wait while balance is fetched on the CySync app";
 const char* ui_text_receive_on_address = "%s";
-<<<<<<< HEAD
-const char* ui_text_exported_signed_transaction_to_desktop = "Exported signed transaction to the CySync app|";
-=======
-const char* ui_text_signing_transaction = "Signing transaction...";
 const char* ui_text_exported_signed_transaction_to_desktop = "Exported signed transaction to the CySync app!";
->>>>>>> d759ad4d
 const char* ui_text_start_card_update = "Start card update?\nThis will format the card";
 const char* ui_text_start_verification_of_card = "Start verification of card";
 const char* ui_text_wallet_lock_continue_to_unlock = "Wallet is locked Proceed to unlock";
