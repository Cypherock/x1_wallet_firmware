/**
 * @file    constant_texts.c
 * @author  Cypherock X1 Team
 * @brief   Constant texts.
 *          Stores definitions of all the hardcoded user facing strings/texts.
 * @copyright Copyright (c) 2022 HODL TECH PTE LTD
 * <br/> You may obtain a copy of license at <a href="https://mitcc.org/" target=_blank>https://mitcc.org/</a>
 * 
 ******************************************************************************
 * @attention
 *
 * (c) Copyright 2022 by HODL TECH PTE LTD
 *
 * Permission is hereby granted, free of charge, to any person obtaining
 * a copy of this software and associated documentation files (the
 * "Software"), to deal in the Software without restriction, including
 * without limitation the rights to use, copy, modify, merge, publish,
 * distribute, sublicense, and/or sell copies of the Software, and to
 * permit persons to whom the Software is furnished to do so, subject
 * to the following conditions:
 * 
 * The above copyright notice and this permission notice shall be
 * included in all copies or substantial portions of the Software.
 *  
 * THE SOFTWARE IS PROVIDED "AS IS", WITHOUT WARRANTY OF ANY KIND,
 * EXPRESS OR IMPLIED, INCLUDING BUT NOT LIMITED TO THE WARRANTIES OF
 * MERCHANTABILITY, FITNESS FOR A PARTICULAR PURPOSE AND NONINFRINGEMENT.
 * IN NO EVENT SHALL THE AUTHORS OR COPYRIGHT HOLDERS BE LIABLE FOR
 * ANY CLAIM, DAMAGES OR OTHER LIABILITY, WHETHER IN AN ACTION OF
 * CONTRACT, TORT OR OTHERWISE, ARISING FROM, OUT OF OR IN CONNECTION
 * WITH THE SOFTWARE OR THE USE OR OTHER DEALINGS IN THE SOFTWARE.
 *  
 *  
 * "Commons Clause" License Condition v1.0
 *  
 * The Software is provided to you by the Licensor under the License,
 * as defined below, subject to the following condition.
 *  
 * Without limiting other conditions in the License, the grant of
 * rights under the License will not include, and the License does not
 * grant to you, the right to Sell the Software.
 *  
 * For purposes of the foregoing, "Sell" means practicing any or all
 * of the rights granted to you under the License to provide to third
 * parties, for a fee or other consideration (including without
 * limitation fees for hosting or consulting/ support services related
 * to the Software), a product or service whose value derives, entirely
 * or substantially, from the functionality of the Software. Any license
 * notice or attribution required by the License must also include
 * this Commons Clause License Condition notice.
 *  
 * Software: All X1Wallet associated files.
 * License: MIT
 * Licensor: HODL TECH PTE LTD
 *
 ******************************************************************************
 */
#include "ui_menu.h"
#include "ui_text_slideshow.h"

const char* ui_text_options_main_menu[] = {
    "Main Menu",
    "Create Wallet",
    //"Add arbitrary data",
    "Settings"
};

// level two
const char* ui_text_options_old_wallet[] = {
    "View Seed",
    "Delete Wallet"
};

const char* ui_text_options_new_wallet[] = {
    "Create Wallet",
    "Generate New Wallet",
    "Restore from Seed"
};

const char* ui_text_options_advanced_settings[] = {
    "Settings",
    "Restore wallets from cards",
    "Check Card health",
    "Rotate Display",
    "Toggle log export",
    "Toggle Passphrase Step",
    "Factory Reset",
    "Device Info",
    "View Card Version",
#ifdef DEV_BUILD
    "Buzzer toggle",
#endif
};

const char* ui_text_options_buzzer_adjust[] = {
    "Toggle buzzer",
    "Disable",
    "Enable",
};

const char* u_text_passphrase_options[] = {
    "Disable Passphrase Step",
    "Enable Passphrase Step",
};

const char* ui_text_logging_export_options[] = {
    "Disable logs",
    "Enable logs",
};

// wallet creation
const char* ui_text_verification_is_now_complete_messages[] = {
    "Verification complete",
    "You may now safely wipe out any written seed phrase",
    "You'll need this device and a card to make transactions",
    "To get started export this wallet to the CySync app",
    "Press the center button to return to the main menu",
};

const char* ui_text_seed_phrase_will_be_shown_copy_to_verify[] = {
    "Write down the seed phrase on paper to verify",
    "Press the center button to view seed phrase"
};

const char* ui_text_startup_instruction_screen_1[] = {
    "Press the button on device to start"
};

const char* ui_text_startup_instruction_screen_2[] = {
    "This device provides 5 way joystick for navigation",
    "Toggle left or right to change options horizontally",
    "Toggle up or down to change options vertically",
    "Use centre click to select highlighted option",
    "If you are ready use centre click to proceed"
};


const char* ui_text_startup_instruction_screen_4[] = {
    "Now visit cypherock.com/gs",
    "and download the CySync app to set up the device"

};

const char* ui_text_mnemonics_number_options[] = {
    "12",
    "18",
    "24"
};

const char* ui_text_view_data = "View data";

//product id
const char *product_hash = "0x2ea340d9";

// errors
const char* ui_text_something_went_wrong = "Something went wrong! Retry";
const char* ui_text_something_went_wrong_contact_support_send_logs = "Something went wrong! Contact support";
const char* ui_text_already_have_maxi_wallets = "You already have maximum number of wallets";
const char* ui_text_aborted = "Aborted from\nthe CySync app";
const char* ui_text_no_wallet_found = "No wallet found";
const char* ui_text_operation_has_been_cancelled = "Operation has been cancelled!";
const char* ui_text_wallet_name_exists = "Name already exists Pick a different name";
const char* ui_text_pin_incorrect_re_enter = "Incorrect PIN!\nEnter correct pin";
const char* ui_text_wallet_with_same_mnemo_exists = "Wallet already present on device";
const char* ui_text_incorrect_mnemonics = "Incorrect mnemonics";
const char* ui_text_incorrect_choice_view_seed_again = "Incorrect choice!\nView the seed phrase again?";
const char* ui_text_xpub_not_found_add_coin_first = "Click OK on the CySync app to resync coins";
const char* ui_wallet_pin_instruction_1 = "In next step you can setup PIN for %s";
const char* ui_wallet_pin_instruction_2 = "If you forget it\nyou will lose access\nto this wallet";
const char* ui_wallet_passphrase_instruction_1 = "In next step you can setup Passphrase for %s";
const char* ui_wallet_passphrase_instruction_2 = "If you forget it\nyou will lose access\nto this wallet";
const char* ui_wallet_passphrase_instruction_3 = "Passphrase is recommended only for advanced users";
const char* ui_wallet_passphrase_instruction_4 = "You will be entering it each time you transact with this wallet";
const char* ui_text_invalid_transaction = "Invalid transaction";

// errors X1 Card flows
const char* ui_text_authentication_required = "Device authentication required";
const char* ui_text_start_auth_from_CySync = "Authenticate device from the CySync app";
const char* ui_text_invalid_card_contact_cypherock = "Authentication failed Contact Cypherock";
const char* ui_text_wrong_card_sequence = "Wrong card sequence";
const char* ui_text_wrong_remaining_attempts = "Incorrect PIN!\n%d attempt(s) remaining";
const char* ui_text_wallet_doesnt_exists_on_this_card = "Wallet does not exist on this card";
const char* ui_text_wallet_verification_failed = "Wallet not created Proceeding for deletion";
const char* ui_text_no_response_from_desktop = "No response from the CySync app!\nTry again";

const char* ui_text_tap_a_card = "Tap any card";

const char* ui_text_invalid_card_tap_card[] = {
    "Invalid card\nTap Card #1",
    "Invalid card\nTap Card #2",
    "Invalid card\nTap Card #3",
    "Invalid card\nTap Card #4",
};

const char* ui_text_place_card_x_heading = "Place Card #%d";

const char* ui_text_place_card_wait_for_beep = "Do not lift until you hear %d beep sound";

const char* ui_text_device_authenticating[] = {
        "Device authenticating.",
        "Device authenticating..",
        "Device authenticating...",
        "Device authenticating....",
        "Device authenticating....."
};

const char* ui_text_device_provisioning[] = {
        "Device provisioning.",
        "Device provisioning..",
        "Device provisioning...",
        "Device provisioning....",
        "Device provisioning....."
};

const char* ui_text_tap_a_card_instruction1 = "This device interacts with cards using NFC";
const char* ui_text_tap_a_card_instruction2 = "Place and hold any card below the device to test NFC";
const char* ui_text_tap_x_4_cards = "Tap card #%d";

const char* ui_text_tap_1_2_cards = "Tap any card";
const char* ui_text_tap_2_2_cards = "Tap another card";
const char* ui_text_place_card_below = "Place card\nbelow the device";

const char* ui_text_wallet_with_same_name_already_exist_on_this_card = "Wallet name already exists";
const char* ui_text_wallet_id_collision = "Wallet already exists";
const char* ui_text_card_is_full = "Error!\nCard is full";

const char* ui_text_device_synced_with_card = "Device synced successfully with the card";
const char* ui_text_family_id_retrived = "Family ID retrieved";
const char* ui_text_family_id_mismatch = "Error! Use correct cards of the wallet";

const char* ui_text_wrong_wallet_is_now_locked = "Wrong!\nWallet is now locked";
const char* ui_text_hash_not_accepted_by_card = "Hash not accepted by card!";

const char* ui_text_is_currently_locked_wait_for = "%s is currently locked\nWait for %d %s";
const char* ui_text_is_currently_locked_wait_for_more_than_a_year = "%s is currently locked\nWait for more than a year";
const char* ui_text_in_process_to_unlock = "%s is in process to unlock...";
const char* ui_text_multiple_incorrect_attempts_may_block = "Multiple incorrect attempts may block %s";
const char* ui_text_do_not_detach_device = "Keep the device connected throughout the process";

const char* ui_text_tap_card_ap_d = "Tap card #%d";
const char* ui_text_correct_pin_is_now_unlocked = "Correct PIN! %s is now unlocked";

const char* ui_text_card_sending_apdu = "Sending APDU\n%d";
const char* ui_text_card_command_send_error = "Error occurred while sending to APDU to card";
const char* ui_text_card_update_done = "Card update done!";
const char* ui_text_card_transaction_exception = "Operation failed on card (Tx Exp)";
const char* ui_text_card_out_of_boundary_exception = "Operation failed on card (OOB)";
const char* ui_text_card_null_pointer_exception = "Error! Invalid memory accessed";
const char* ui_text_card_crypto_exception = "Operation failed on card (Crypto Exp)";
const char* ui_text_card_invalid_apdu_length = "Operation failed on card (APDU len exp)";
const char* ui_text_card_invalid_tag_in_apdu = "Operation failed on card (Tag exp)";
const char* ui_text_unknown_error_contact_support = "Unknown card error! Contact support";
const char* ui_text_unauthenticated_device = "Device is unauthenticated";

// headings
const char* ui_text_enter_pin = "Enter PIN";
const char* ui_text_confirm_pin = "Confirm PIN";
const char* ui_text_word_hash = "Word # ";
const char* ui_text_enter_word_hash = "Enter Word # %d";
const char* ui_text_verify_word_hash = "Verify Word # ";
const char* ui_text_is_word = "Is Word #%d\n%s";
const char* ui_text_enter_wallet_name = "Enter wallet name";
const char* ui_text_number_of_words = "Number of words";
const char* ui_text_add_coins = "Add Coin #";
const char* ui_text_resync_coins = "Resync Coin #";
const char* ui_text_choose_wallet = "Choose Wallet";
const char* ui_text_enter_passphrase = "Enter passphrase";
const char* ui_text_confirm_passphrase = "Confirm passphrase";
const char* ui_text_receive_on = "Receive on";
const char* ui_text_verify_address = "Verify address";
const char* ui_text_verify_contract = "Verify contract";
const char* ui_text_unverified_contract = "Warning!\nUnverified contract";
const char* ui_text_verify_amount = "Verify amount\n%s\n%s";
const char* ui_text_confirm_wallet_name = "Confirm wallet name";
const char* ui_text_enter_data = "Enter data";
const char* ui_text_confirm_data = "Confirm data";
const char* ui_text_verification_cancelled = "Verification cancelled";
const char* ui_text_verify_nonce = "Verify nonce";
const char* ui_text_waiting_for_desktop = "Follow the\ninstructions on\nthe CySync app";

// headings near specific
const char* ui_text_verify_create_from = "Verify Create from";
const char* ui_text_verify_new_account_id = "Verify New Account Id";
const char* ui_text_new_account_id= "new_account_id";
const char* ui_text_new_public_key= "new_public_key";
const char* ui_text_replace_account= "Replace Account";
const char* ui_text_confirm_account = "Confirm Account";

// headings X1 Card flow
const char* ui_text_family_id_hex = "F. Id (Hex)";

// messages
const char* ui_text_use_passphrase_question = "Do you want to use passphrase with this wallet?";
const char* ui_text_wallet_name_size_limit = "Wallet name cannot exceed 15 letters";
const char* ui_text_check_cysync = "Check the CySync app";
const char* ui_text_tap_x1card_auth_instruction_1 = "Tap a card and do not lift until you hear 2 beep sound";
const char* ui_text_tap_x1card_auth_instruction_2 = "Now tap the same card again";
const char* ui_text_fetching_recipient_amount = "Fetching recipient amount...";
const char* ui_text_tap_card_to_start = "Tap a card to start";
const char* ui_text_wallet_deleted_successfully = "Wallet deleted successfully!";
const char* ui_text_recovery_successfull = "Recovery Successful!";
const char* ui_text_processing = "Processing...";
const char* ui_text_syncing_complete = "Syncing wallets complete";
const char* ui_text_seed_generated_successfully = "Seed generated successfully";
const char* ui_text_wallet_synced_with_x1cards = "Wallet synced with cards!";
const char* ui_text_wallet_created_successfully = "Wallet created successfully!";
const char* ui_text_press_enter_to_start_verification = "Proceed to verify wallet on cards";
const char* ui_text_now_enter_your_seed_phrase = "Now enter your\nseed phrase";
const char* ui_text_now_enter_your_data = "Now enter your\ndata";
const char* ui_text_verify_entered_words = "Verify the entered words";
const char* ui_text_generating_xpubs = "Adding coins...";
const char* ui_text_exporting_to_desktop = "Exporting to the CySync app...";
<<<<<<< HEAD
=======
const char* ui_text_successfully_exported_xpub_to_desktop = "Coins added successfully to the CySync app!";
const char* ui_text_wait_while_balance_fetching = "Wait while balance is fetched on the CySync app";
>>>>>>> 3b4aa185
const char* ui_text_deriving_address = "Deriving address...";
const char* ui_text_receive_on_address = "%s";
const char* ui_text_signing_transaction = "Signing transaction...";
const char* ui_text_exported_signed_transaction_to_desktop = "Exported signed transaction to the CySync app!";
const char* ui_text_start_card_update = "Start card update?\nThis will format the card";
const char* ui_text_start_verification_of_card = "Start verification of card";
const char* ui_text_wallet_lock_continue_to_unlock = "Wallet is locked Proceed to unlock";
const char* ui_text_wallet_partial_continue_to_delete = "Wallet in partial\nstate, proceed to\ndelete";
const char* ui_text_wallet_not_verified_continue_to_verify = "Wallet not verified Proceed to verify";
const char* ui_text_wallet_out_of_sync_continue_to_sync_with_x1cards = "Proceed to Sync\nwith cards";
const char* ui_text_wallet_not_verified_prompt = "'%s' is in unverified state";
const char* ui_text_wallet_out_of_sync_prompt = "'%s' is out of Sync with cards";
const char* ui_text_wallet_partial_state_prompt = "'%s' is in partial delete state";
const char* ui_text_wallet_locked_prompt = "'%s' is in locked state";
const char* ui_text_wallet_visit_to_verify = "Visit the wallet to fix it";
const char* ui_text_wallet_partial_fix = "Wallets in partial state Fix before proceeding";
#ifdef ALLOW_LOG_EXPORT
const char* ui_text_sending_logs = "Sending logs...";
const char* ui_text_logs_sent = "Logs sent";
#endif
const char* ui_text_creation_failed_delete_wallet = "Wallet creation failed\nProceed to delete";

const char* ui_text_successfull = "Successful";
const char* ui_text_view_seed_messages[] = {
    "Do not give the seed phrase to anyone",
    "You will lose your coins if the seed phrase gets stolen",
    "Press the center button to proceed"
};
const char* ui_text_card_authentication_success = "Card authentication successful";
const char* ui_text_card_authentication_failed = "Card authentication failed";
const char* ui_text_enable_passphrase_step = "Do you want to enable passphrase step on wallet creation?";
const char* ui_text_disable_passphrase_step = "Do you want to disable passphrase step on wallet creation?";
const char* ui_text_warning_transaction_fee_too_high = "WARNING!\nTransaction fees\ntoo high, proceed?";
const char* ui_text_enable_log_export = "Do you want to enable logging?";
const char* ui_text_disable_log_export = "Do you want to disable logging?";

//?
const char* ui_text_do_you_want_import_wallet_to_desktop = "Do you want to import wallet to the CySync app?";
const char* ui_text_do_you_want_to_add_coins_to = "Do you want to add coins to %s?";
const char* ui_text_do_you_want_to_resync_coins_to = "Do you want to resync coins to %s?";
const char* ui_text_send_transaction_with = "Send %s with %s";
const char* ui_text_eth_send_transaction_with = "Send %s with %s on %s";
const char* ui_text_add_account_with_wallet = "Add %s account with %s";
const char* ui_text_recv_transaction_with = "Receive %s with %s";
const char* ui_text_eth_recv_transaction_with = "Receive %s with %s on %s";
const char* ui_text_do_you_want_to_set_pin = "Do you want to set a PIN?";
const char* ui_text_output_send_value = "Receiver #%d\nSend %f\n%s";
const char* ui_text_output_send_to_address = "Receiver #%d Address";

const char* ui_text_send_transaction_fee = "Transaction fee\n%s\n%s";

const char* ui_text_output_send_value_double = "Receiver #%d\nSend %0.*f\n%s";
const char* ui_text_send_transaction_fee_double = "Transaction fee\n%0.*f\n%s";

const char* ui_text_start_firmware_update = "Update firmware to version %d.%d.%d";

const char* ui_text_firmware_update_process = "Updating device...";
const char* ui_text_auth_process = "Waiting for device authentication...";

const char* ui_text_sync_x1card_confirm = "Device will be synced with wallets in card Confirm?";
const char* ui_text_rotate_display_confirm = "Display will rotate 180 degrees\nConfirm?";
const char* ui_text_factory_reset_confirm[] = {
    "You will need 2 cards to perform factory reset",
    "Make sure at least 2 cards are accessible",
    "Press the center button to proceed",
};

const char* ui_text_card_seems_healthy = "Card seems healthy";
const char* ui_text_click_to_view_wallets = "Click Ok to view wallets";
const char* ui_text_no_wallets_fetched = "No Wallets fetched\nClick Ok to return";
const char* ui_text_no_wallets_present = "No Wallets Present in card";
const char* ui_text_wallets_in_card = "Wallets in Card #%d";
const char* ui_text_card_health_check_start = "Tap a card to check it's health";
const char* ui_text_card_health_check_error[] = {
    "Card error: ",
    "Visit cypherock.com/error-codes for more info"
};
const char* ui_text_confirm_factory_reset = "This will erase all wallets from device Confirm?";
const char* ui_text_device_verification_success = "Device successfully authenticated";
const char* ui_text_device_verification_failure = "Device authentication failed";
const char* ui_text_unauthenticate_via_cysync = "Authenticate the device via the CySync app";
const char* ui_text_start_device_verification = "Start device authentication?";
const char* ui_text_its_a_while_check_your_cards = "It's been a while check if your cards are working properly";
const char* ui_text_delete_this_wallet = "Delete this wallet";
const char* ui_text_need_all_x1cards_to_delete_wallet_entirely = "You'll need all cards to delete this wallet entirely, confirm?";
const char* ui_text_20_spaces = "                    ";
const char* ui_text_wallet_not_found_on_x1card = "No Wallet found on card";
const char* ui_text_sync_wallets_next_steps = "Sync each wallet in next steps";
const char* ui_text_corrupted_card_contact_support = "Corrupted card! Contact support";
const char* ui_text_incompatible_card_version = "Incompatible card version! Contact support";
const char* ui_text_card_error_contact_support = "Contact support & share the device logs";
const char* ui_text_device_and_card_not_paired = "This device & card are not paired";
const char* ui_text_security_conditions_not_met = "Security conditions not met!";
const char* ui_text_process_reset_due_to_inactivity = "Operation aborted due to inactivity";
const char* ui_text_device_already_provisioned = "Device already provisioned";
const char* ui_text_check_cysync_app = "Check the CySync app";
const char* ui_text_provision_success = "Device provision successful";
const char* ui_text_provision_fail = "Device provision unsuccessful";
const char* ui_text_cannot_verify_card_contact_support = "Couldn't verify card! Contact support";
const char* ui_text_wrong_btc_transaction = "Wrong transaction formatting";
const char* ui_text_btc_change_address_mismatch = "Change address mismatch";
const char* ui_text_worng_eth_transaction = "Invalid transaction detected";
const char* ui_text_error_no_card_paired = "No card paired with device";
const char* ui_text_error_pair_all_cards = "Pair all four cards first";
const char* ui_text_error_pair_atleast_2_cards = "Pair at least two cards to restore";
const char* ui_text_pair_card_x = "Tap Card #%d to pair";
const char* ui_text_card_pairing_skipped_count = "%d card pairing skipped, pair all cards for proper use";
const char* ui_text_card_pairing_success = "Card pairing successful";
const char* ui_text_continue_with_pairing = "Proceed with pairing?";
const char* ui_text_device_compromised = "Device is compromised! Contact support";
const char* ui_text_device_compromised_not_provisioned = "Device is not provisioned";
const char* ui_text_device_compromised_partially_provisioned = "Device partially provisioned";
const char* ui_text_device_compromised_v1_config = "Device provisioned with v1 config";
const char* ui_text_pow_challenge_failed = "Wallet unlock failed! Retry";
const char* ui_text_card_removed_fast = "Too fast, tap again and wait for buzzer sound";
const char* ui_text_card_freq_discon_fault = "Frequent disconnections detected!\nContact support";
const char* ui_text_card_align_with_device_screen = "Hold the card and align with the device screen";
const char* ui_text_remove_card_prompt = "Process complete Remove card";
const char* ui_text_card_detected = "Card detected Processing...";
const char* ui_text_nfc_hardware_fault_detected = "NFC antenna fault detected! Contact Support";
const char* ui_text_unreliable_cards = "Warning, your cards are unreliable! Contact support";
const char* ui_critical_card_health_migrate_data = "Card health is critical! Migrate to new set of cards";
const char* ui_text_reset_exit[] = {
    "Wallet '%s' not found on card(s)",
    "Exiting without factory reset",
    "Press the center button to proceed",
};
const char* ui_text_erasing = "Factory reset done Device will restart";
const char* ui_text_performing_checks = "Performing checks...";

#ifdef ALLOW_LOG_EXPORT
const char* ui_text_send_logs_prompt = "Send logs to the CySync app?";
#endif<|MERGE_RESOLUTION|>--- conflicted
+++ resolved
@@ -310,11 +310,6 @@
 const char* ui_text_verify_entered_words = "Verify the entered words";
 const char* ui_text_generating_xpubs = "Adding coins...";
 const char* ui_text_exporting_to_desktop = "Exporting to the CySync app...";
-<<<<<<< HEAD
-=======
-const char* ui_text_successfully_exported_xpub_to_desktop = "Coins added successfully to the CySync app!";
-const char* ui_text_wait_while_balance_fetching = "Wait while balance is fetched on the CySync app";
->>>>>>> 3b4aa185
 const char* ui_text_deriving_address = "Deriving address...";
 const char* ui_text_receive_on_address = "%s";
 const char* ui_text_signing_transaction = "Signing transaction...";
