/**
 * @file    constant_texts.c
 * @author  Cypherock X1 Team
 * @brief   Constant texts.
 *          Stores definitions of all the hardcoded user facing strings/texts.
 * @copyright Copyright (c) 2022 HODL TECH PTE LTD
 * <br/> You may obtain a copy of license at <a href="https://mitcc.org/" target=_blank>https://mitcc.org/</a>
 * 
 ******************************************************************************
 * @attention
 *
 * (c) Copyright 2022 by HODL TECH PTE LTD
 *
 * Permission is hereby granted, free of charge, to any person obtaining
 * a copy of this software and associated documentation files (the
 * "Software"), to deal in the Software without restriction, including
 * without limitation the rights to use, copy, modify, merge, publish,
 * distribute, sublicense, and/or sell copies of the Software, and to
 * permit persons to whom the Software is furnished to do so, subject
 * to the following conditions:
 * 
 * The above copyright notice and this permission notice shall be
 * included in all copies or substantial portions of the Software.
 *  
 * THE SOFTWARE IS PROVIDED "AS IS", WITHOUT WARRANTY OF ANY KIND,
 * EXPRESS OR IMPLIED, INCLUDING BUT NOT LIMITED TO THE WARRANTIES OF
 * MERCHANTABILITY, FITNESS FOR A PARTICULAR PURPOSE AND NONINFRINGEMENT.
 * IN NO EVENT SHALL THE AUTHORS OR COPYRIGHT HOLDERS BE LIABLE FOR
 * ANY CLAIM, DAMAGES OR OTHER LIABILITY, WHETHER IN AN ACTION OF
 * CONTRACT, TORT OR OTHERWISE, ARISING FROM, OUT OF OR IN CONNECTION
 * WITH THE SOFTWARE OR THE USE OR OTHER DEALINGS IN THE SOFTWARE.
 *  
 *  
 * "Commons Clause" License Condition v1.0
 *  
 * The Software is provided to you by the Licensor under the License,
 * as defined below, subject to the following condition.
 *  
 * Without limiting other conditions in the License, the grant of
 * rights under the License will not include, and the License does not
 * grant to you, the right to Sell the Software.
 *  
 * For purposes of the foregoing, "Sell" means practicing any or all
 * of the rights granted to you under the License to provide to third
 * parties, for a fee or other consideration (including without
 * limitation fees for hosting or consulting/ support services related
 * to the Software), a product or service whose value derives, entirely
 * or substantially, from the functionality of the Software. Any license
 * notice or attribution required by the License must also include
 * this Commons Clause License Condition notice.
 *  
 * Software: All X1Wallet associated files.
 * License: MIT
 * Licensor: HODL TECH PTE LTD
 *
 ******************************************************************************
 */
#include "ui_menu.h"
#include "ui_text_slideshow.h"

const char* ui_text_options_main_menu[] = {
    "Main Menu",
    "Create Wallet",
    //"Add arbitrary data",
    "Settings"
};

// level two
const char* ui_text_options_old_wallet[] = {
    "View Seed",
    "Delete Wallet"
};

const char* ui_text_options_new_wallet[] = {
    "Create Wallet",
    "Generate New Wallet",
    "Restore from Seed"
};

const char* ui_text_options_advanced_settings[] = {
    "Settings",
    "Restore wallets from cards",
    "Check Card health",
    "Rotate Display",
    "Toggle log export",
    "Toggle Passphrase Step",
    "Factory Reset",
    "Device Info",
    "View Card Version",
#ifdef DEV_BUILD
    "Buzzer toggle",
#endif
};

const char* ui_text_options_buzzer_adjust[] = {
    "Toggle buzzer",
    "Disable",
    "Enable",
};

const char* u_text_passphrase_options[] = {
    "Disable Passphrase Step",
    "Enable Passphrase Step",
};

const char* ui_text_logging_export_options[] = {
    "Disable logs",
    "Enable logs",
};

// wallet creation
const char* ui_text_verification_is_now_complete_messages[] = {
    "Verification complete",
    "You may now safely wipe out any written seed phrase",
    "You'll need this device and a card to make transactions",
    "To get started export this wallet to the CySync app",
    "Press the center button to return to the main menu",
};

const char* ui_text_seed_phrase_will_be_shown_copy_to_verify[] = {
    "Write down the seed phrase on paper to verify",
    "Press the center button to view seed phrase"
};

const char* ui_text_startup_instruction_screen_1[] = {
    "Press the button on device to start"
};

const char* ui_text_startup_instruction_screen_2[] = {
    "This device provides 5 way joystick for navigation",
    "Toggle left or right to change options horizontally",
    "Toggle up or down to change options vertically",
    "Use centre click to select highlighted option",
    "If you are ready use centre click to proceed"
};


const char* ui_text_startup_instruction_screen_4[] = {
    "Now visit cypherock.com/gs",
    "and download the CySync app to set up the device"

};

const char* ui_text_mnemonics_number_options[] = {
    "12",
    "18",
    "24"
};

const char* ui_text_view_data = "View data";

//product id
const char *product_hash = "0x2ea340d9";

// errors
const char* ui_text_something_went_wrong = "Something went wrong! Retry";
const char* ui_text_something_went_wrong_contact_support_send_logs = "Something went wrong! Contact support";
const char* ui_text_already_have_maxi_wallets = "You already have maximum number of wallets";
const char* ui_text_aborted = "Aborted from\nthe CySync app";
const char* ui_text_no_wallet_found = "No wallet found";
const char* ui_text_operation_has_been_cancelled = "Operation has been cancelled!";
const char* ui_text_wallet_name_exists = "Name already exists Pick a different name";
const char* ui_text_pin_incorrect_re_enter = "Incorrect PIN!\nEnter correct pin";
const char* ui_text_wallet_with_same_mnemo_exists = "Wallet already present on device";
const char* ui_text_incorrect_mnemonics = "Incorrect mnemonics";
const char* ui_text_incorrect_choice_view_seed_again = "Incorrect choice!\nView the seed phrase again?";
const char* ui_text_xpub_not_found_add_coin_first = "Click OK on the CySync app to resync coins";
const char* ui_wallet_pin_instruction_1 = "In next step you can setup PIN for %s";
const char* ui_wallet_pin_instruction_2 = "If you forget it\nyou will lose access\nto this wallet";
const char* ui_wallet_passphrase_instruction_1 = "In next step you can setup Passphrase for %s";
const char* ui_wallet_passphrase_instruction_2 = "If you forget it\nyou will lose access\nto this wallet";
const char* ui_wallet_passphrase_instruction_3 = "Passphrase is recommended only for advanced users";
const char* ui_wallet_passphrase_instruction_4 = "You will be entering it each time you transact with this wallet";
const char* ui_text_invalid_transaction = "Invalid transaction";

// errors X1 Card flows
const char* ui_text_authentication_required = "Device authentication required";
const char* ui_text_start_auth_from_CySync = "Authenticate device from the CySync app";
const char* ui_text_invalid_card_contact_cypherock = "Authentication failed Contact Cypherock";
const char* ui_text_wrong_card_sequence = "Wrong card sequence";
const char* ui_text_wrong_remaining_attempts = "Incorrect PIN!\n%d attempt(s) remaining";
const char* ui_text_wallet_doesnt_exists_on_this_card = "Wallet does not exist on this card";
const char* ui_text_wallet_verification_failed = "Wallet not created Proceeding for deletion";
const char* ui_text_no_response_from_desktop = "No response from the CySync app!\nTry again";

const char* ui_text_tap_a_card = "Tap any card";

const char* ui_text_invalid_card_tap_card[] = {
    "Invalid card\nTap Card #1",
    "Invalid card\nTap Card #2",
    "Invalid card\nTap Card #3",
    "Invalid card\nTap Card #4",
};

const char* ui_text_place_card_x_heading = "Place Card #%d";

const char* ui_text_place_card_wait_for_beep = "Do not lift until you hear %d beep sound";

const char* ui_text_device_authenticating[] = {
        "Device authenticating.",
        "Device authenticating..",
        "Device authenticating...",
        "Device authenticating....",
        "Device authenticating....."
};

const char* ui_text_device_provisioning[] = {
        "Device provisioning.",
        "Device provisioning..",
        "Device provisioning...",
        "Device provisioning....",
        "Device provisioning....."
};

const char* ui_text_tap_a_card_instruction1 = "This device interacts with cards using NFC";
const char* ui_text_tap_a_card_instruction2 = "Place and hold any card below the device to test NFC";
const char* ui_text_tap_x_4_cards = "Tap card #%d";

const char* ui_text_tap_1_2_cards = "Tap any card";
const char* ui_text_tap_2_2_cards = "Tap another card";
const char* ui_text_place_card_below = "Place card\nbelow the device";

const char* ui_text_wallet_with_same_name_already_exist_on_this_card = "Wallet name already exists";
const char* ui_text_wallet_id_collision = "Wallet already exists";
const char* ui_text_card_is_full = "Error!\nCard is full";

const char* ui_text_device_synced_with_card = "Device synced successfully with the card";
const char* ui_text_family_id_retrived = "Family ID retrieved";
const char* ui_text_family_id_mismatch = "Error! Use correct cards of the wallet";

const char* ui_text_wrong_wallet_is_now_locked = "Wrong!\nWallet is now locked";
const char* ui_text_hash_not_accepted_by_card = "Hash not accepted by card!";

const char* ui_text_is_currently_locked_wait_for = "%s is currently locked\nWait for %d %s";
const char* ui_text_is_currently_locked_wait_for_more_than_a_year = "%s is currently locked\nWait for more than a year";
const char* ui_text_in_process_to_unlock = "%s is in process to unlock...";
const char* ui_text_multiple_incorrect_attempts_may_block = "Multiple incorrect attempts may block %s";
const char* ui_text_do_not_detach_device = "Keep the device connected throughout the process";

const char* ui_text_tap_card_ap_d = "Tap card #%d";
const char* ui_text_correct_pin_is_now_unlocked = "Correct PIN! %s is now unlocked";

const char* ui_text_card_sending_apdu = "Sending APDU\n%d";
const char* ui_text_card_command_send_error = "Error occurred while sending to APDU to card";
const char* ui_text_card_update_done = "Card update done!!";
const char* ui_text_card_transaction_exception = "Operation failed on card (Tx Exp)";
const char* ui_text_card_out_of_boundary_exception = "Operation failed on card (OOB)";
const char* ui_text_card_null_pointer_exception = "Error! Invalid memory accessed";
const char* ui_text_card_crypto_exception = "Operation failed on card (Crypto Exp)";
const char* ui_text_card_invalid_apdu_length = "Operation failed on card (APDU len exp)";
const char* ui_text_card_invalid_tag_in_apdu = "Operation failed on card (Tag exp)";
const char* ui_text_unknown_error_contact_support = "Unknown card error! Contact support";
const char* ui_text_unauthenticated_device = "Device is unauthenticated";

// headings
const char* ui_text_enter_pin = "Enter PIN";
const char* ui_text_confirm_pin = "Confirm PIN";
const char* ui_text_word_hash = "Word # ";
const char* ui_text_enter_word_hash = "Enter Word # %d";
const char* ui_text_verify_word_hash = "Verify Word # ";
const char* ui_text_is_word = "Is Word #%d\n%s";
const char* ui_text_enter_wallet_name = "Enter wallet name";
const char* ui_text_number_of_words = "Number of words";
const char* ui_text_add_coins = "Add Coin #";
const char* ui_text_resync_coins = "Resync Coin #";
const char* ui_text_choose_wallet = "Choose Wallet";
const char* ui_text_enter_passphrase = "Enter passphrase";
const char* ui_text_confirm_passphrase = "Confirm passphrase";
const char* ui_text_receive_on = "Receive on";
const char* ui_text_verify_address = "Verify address";
const char* ui_text_verify_contract = "Verify contract";
const char* ui_text_unverified_contract = "Warning!\nUnverified contract";
const char* ui_text_verify_amount = "Verify amount\n%s\n%s";
const char* ui_text_confirm_wallet_name = "Confirm wallet name";
const char* ui_text_enter_data = "Enter data";
const char* ui_text_confirm_data = "Confirm data";
const char* ui_text_verification_cancelled = "Verification cancelled";
const char* ui_text_verify_nonce = "Verify nonce";
const char* ui_text_waiting_for_desktop = "Follow the\ninstructions on\nthe CySync app";

// headings near specific
const char* ui_text_verify_create_from = "Verify Create from";
const char* ui_text_verify_new_account_id = "Verify New Account Id";
const char* ui_text_new_account_id= "new_account_id";
const char* ui_text_new_public_key= "new_public_key";
const char* ui_text_replace_account= "Replace Account";
const char* ui_text_confirm_account = "Confirm Account";

// headings X1 Card flow
const char* ui_text_family_id_hex = "F. Id (Hex)";

// messages
const char* ui_text_use_passphrase_question = "Do you want to use passphrase with this wallet?";
const char* ui_text_wallet_name_size_limit = "Wallet name cannot exceed 15 letters";
const char* ui_text_check_cysync = "Check the CySync app";
const char* ui_text_tap_x1card_auth_instruction_1 = "Tap a card and do not lift until you hear 2 beep sound";
const char* ui_text_tap_x1card_auth_instruction_2 = "Now tap the same card again";
const char* ui_text_fetching_recipient_amount = "Fetching recipient amount...";
const char* ui_text_tap_card_to_start = "Tap a card to start";
const char* ui_text_wallet_deleted_successfully = "Wallet deleted successfully!";
const char* ui_text_recovery_successfull = "Recovery Successful!";
const char* ui_text_processing = "Processing...";
const char* ui_text_seed_generated_successfully = "Seed generated successfully";
const char* ui_text_wallet_synced_with_x1cards = "Wallet synced with cards!";
const char* ui_text_wallet_created_successfully = "Wallet created successfully!";
const char* ui_text_press_enter_to_start_verification = "Proceed to verify wallet on cards";
const char* ui_text_now_enter_your_seed_phrase = "Now enter your\nseed phrase";
const char* ui_text_now_enter_your_data = "Now enter your\ndata";
const char* ui_text_verify_entered_words = "Verify the entered words";
const char* ui_text_generating_xpubs = "Adding coins...";
const char* ui_text_exporting_to_desktop = "Exporting to the CySync app...";
const char* ui_text_successfully_exported_xpub_to_desktop = "Coins added successfully to the CySync app!!";
const char* ui_text_wait_while_balance_fetching = "Wait while balance is fetched on the CySync app";
const char* ui_text_deriving_address = "Deriving address...";
const char* ui_text_receive_on_address = "%s";
<<<<<<< HEAD
const char* ui_text_sending_confirmation_to_desktop = "Sending confirmation to the CySync app...";
const char* ui_text_success_received_from_desktop = "Address received successfully from the CySync app";
const char* ui_text_fetching_unsigned_transaction = "Fetching transaction data...";
const char* ui_text_unsigned_transaction_received = "Unsigned transaction received";
const char* ui_text_signing_transaction = "Signing transaction...";
=======
const char* ui_text_signing_transaction = "Signing transaction\n...";
>>>>>>> 3cff2ed5
const char* ui_text_exported_signed_transaction_to_desktop = "Exported signed transaction to the CySync app!!";
const char* ui_text_start_card_update = "Start card update?\nThis will format the card";
const char* ui_text_start_verification_of_card = "Start verification of card";
const char* ui_text_wallet_lock_continue_to_unlock = "Wallet is locked Proceed to unlock";
const char* ui_text_wallet_partial_continue_to_delete = "Wallet in partial\nstate, proceed to\ndelete";
const char* ui_text_wallet_not_verified_continue_to_verify = "Wallet not verified Proceed to verify";
const char* ui_text_wallet_out_of_sync_continue_to_sync_with_x1cards = "Proceed to Sync\nwith cards";
const char* ui_text_wallet_not_verified_prompt = "'%s' is in unverified state";
const char* ui_text_wallet_out_of_sync_prompt = "'%s' is out of Sync with cards";
const char* ui_text_wallet_partial_state_prompt = "'%s' is in partial delete state";
const char* ui_text_wallet_locked_prompt = "'%s' is in locked state";
const char* ui_text_wallet_visit_to_verify = "Visit the wallet to fix it";
const char* ui_text_wallet_partial_fix = "Wallets in partial state Fix before proceeding";
#ifdef ALLOW_LOG_EXPORT
const char* ui_text_sending_logs = "Sending logs...";
const char* ui_text_logs_sent = "Logs sent";
#endif
const char* ui_text_creation_failed_delete_wallet = "Wallet creation failed\nProceed to delete";

const char* ui_text_successfull = "Successful";
const char* ui_text_view_seed_messages[] = {
    "Do not give the seed phrase to anyone",
    "You will lose your coins if the seed phrase gets stolen",
    "Press the center button to proceed"
};
const char* ui_text_card_authentication_success = "Card authentication successful";
const char* ui_text_card_authentication_failed = "Card authentication failed";
const char* ui_text_enable_passphrase_step = "Do you want to enable passphrase step on wallet creation?";
const char* ui_text_disable_passphrase_step = "Do you want to disable passphrase step on wallet creation?";
const char* ui_text_warning_transaction_fee_too_high = "WARNING!\nTransaction fees\ntoo high, proceed?";
const char* ui_text_enable_log_export = "Do you want to enable logging?";
const char* ui_text_disable_log_export = "Do you want to disable logging?";

//?
const char* ui_text_do_you_want_import_wallet_to_desktop = "Do you want to import wallet to the CySync app?";
const char* ui_text_do_you_want_to_add_coins_to = "Do you want to add coins to %s?";
const char* ui_text_do_you_want_to_resync_coins_to = "Do you want to resync coins to %s?";
const char* ui_text_send_transaction_with = "Send %s with %s";
const char* ui_text_eth_send_transaction_with = "Send %s with %s on %s";
const char* ui_text_near_add_account_with= "Add %s account with %s";
const char* ui_text_recv_transaction_with = "Receive %s with %s";
const char* ui_text_eth_recv_transaction_with = "Receive %s with %s on %s";
const char* ui_text_do_you_want_to_set_pin = "Do you want to set a PIN?";
const char* ui_text_output_send_value = "Receiver #%d\nSend %f\n%s";
const char* ui_text_output_send_to_address = "Receiver #%d Address";

const char* ui_text_send_transaction_fee = "Transaction fee\n%s\n%s";

const char* ui_text_output_send_value_double = "Receiver #%d\nSend %0.*f\n%s";
const char* ui_text_send_transaction_fee_double = "Transaction fee\n%0.*f\n%s";

const char* ui_text_start_firmware_update = "Update firmware to version %d.%d.%d";

const char* ui_text_firmware_update_process = "Updating device...";
const char* ui_text_auth_process = "Waiting for device authentication...";

const char* ui_text_sync_x1card_confirm = "Device will be synced with wallets in card Confirm?";
const char* ui_text_rotate_display_confirm = "Display will rotate 180 degrees\nConfirm?";
const char* ui_text_factory_reset_confirm[] = {
    "You will need 2 cards to perform factory reset",
    "Make sure at least 2 cards are accessible",
    "Press the center button to proceed",
};

const char* ui_text_card_seems_healthy = "Card seems healthy";
const char* ui_text_click_to_view_wallets = "Click Ok to view wallets";
const char* ui_text_no_wallets_fetched = "No Wallets fetched\nClick Ok to return";
const char* ui_text_no_wallets_present = "No Wallets Present in card";
const char* ui_text_wallets_in_card = "Wallets in Card #%d";
const char* ui_text_card_health_check_start = "Tap a card to check it's health";
const char* ui_text_card_health_check_error[] = {
    "Card error: ",
    "Visit cypherock.com/error-codes for more info"
};
const char* ui_text_confirm_factory_reset = "This will erase all wallets from device Confirm?";
const char* ui_text_device_verification_success = "Device successfully authenticated";
const char* ui_text_device_verification_failure = "Device authentication failed";
const char* ui_text_unauthenticate_via_cysync = "Authenticate the device via the CySync app";
const char* ui_text_start_device_verification = "Start device authentication?";
const char* ui_text_its_a_while_check_your_cards = "It's been a while check if your cards are working properly";
const char* ui_text_delete_this_wallet = "Delete this wallet";
const char* ui_text_need_all_x1cards_to_delete_wallet_entirely = "You'll need all cards to delete this wallet entirely, confirm?";
const char* ui_text_20_spaces = "                    ";
const char* ui_text_wallet_not_found_on_x1card = "No Wallet found on card";
const char* ui_text_sync_wallets_next_steps = "Sync each wallet in next steps";
const char* ui_text_corrupted_card_contact_support = "Corrupted card! Contact support";
const char* ui_text_incompatible_card_version = "Incompatible card version! Contact support";
const char* ui_text_card_error_contact_support = "Contact support & share the device logs";
const char* ui_text_device_and_card_not_paired = "This device & card are not paired";
const char* ui_text_security_conditions_not_met = "Security conditions not met!";
const char* ui_text_process_reset_due_to_inactivity = "Operation aborted due to inactivity";
const char* ui_text_device_already_provisioned = "Device already provisioned";
const char* ui_text_check_cysync_app = "Check the CySync app";
const char* ui_text_provision_success = "Device provision successful";
const char* ui_text_provision_fail = "Device provision unsuccessful";
const char* ui_text_cannot_verify_card_contact_support = "Couldn't verify card! Contact support";
const char* ui_text_wrong_btc_transaction = "Wrong transaction formatting";
const char* ui_text_btc_change_address_mismatch = "Change address mismatch";
const char* ui_text_worng_eth_transaction = "Invalid transaction detected";
const char* ui_text_error_no_card_paired = "No card paired with device";
const char* ui_text_error_pair_all_cards = "Pair all four cards first";
const char* ui_text_error_pair_atleast_2_cards = "Pair at least two cards to restore";
const char* ui_text_pair_card_x = "Tap Card #%d to pair";
const char* ui_text_card_pairing_skipped_count = "%d card pairing skipped, pair all cards for proper use";
const char* ui_text_card_pairing_success = "Card pairing successful";
const char* ui_text_continue_with_pairing = "Proceed with pairing?";
const char* ui_text_device_compromised = "Device is compromised! Contact support";
const char* ui_text_device_compromised_not_provisioned = "Device is not provisioned";
const char* ui_text_device_compromised_partially_provisioned = "Device partially provisioned";
const char* ui_text_device_compromised_v1_config = "Device provisioned with v1 config";
const char* ui_text_pow_challenge_failed = "Wallet unlock failed! Retry";
const char* ui_text_card_removed_fast = "Too fast, tap again and wait for buzzer sound";
const char* ui_text_card_freq_discon_fault = "Frequent disconnections detected!\nContact support";
const char* ui_text_card_align_with_device_screen = "Hold the card and align with the device screen";
const char* ui_text_remove_card_prompt = "Process complete Remove card";
const char* ui_text_card_detected = "Card detected Processing...";
const char* ui_text_nfc_hardware_fault_detected = "NFC antenna fault detected! Contact Support";
const char* ui_text_unreliable_cards = "Warning, your cards are unreliable! Contact support";
const char* ui_critical_card_health_migrate_data = "Card health is critical! Migrate to new set of cards";
const char* ui_text_reset_exit[] = {
    "Wallet '%s' not found on card(s)",
    "Exiting without factory reset",
    "Press the center button to proceed",
};
const char* ui_text_erasing = "Factory reset done Device will restart";
const char* ui_text_performing_checks = "Performing checks...";

#ifdef ALLOW_LOG_EXPORT
const char* ui_text_send_logs_prompt = "Send logs to the CySync app?";
#endif<|MERGE_RESOLUTION|>--- conflicted
+++ resolved
@@ -313,15 +313,7 @@
 const char* ui_text_wait_while_balance_fetching = "Wait while balance is fetched on the CySync app";
 const char* ui_text_deriving_address = "Deriving address...";
 const char* ui_text_receive_on_address = "%s";
-<<<<<<< HEAD
-const char* ui_text_sending_confirmation_to_desktop = "Sending confirmation to the CySync app...";
-const char* ui_text_success_received_from_desktop = "Address received successfully from the CySync app";
-const char* ui_text_fetching_unsigned_transaction = "Fetching transaction data...";
-const char* ui_text_unsigned_transaction_received = "Unsigned transaction received";
 const char* ui_text_signing_transaction = "Signing transaction...";
-=======
-const char* ui_text_signing_transaction = "Signing transaction\n...";
->>>>>>> 3cff2ed5
 const char* ui_text_exported_signed_transaction_to_desktop = "Exported signed transaction to the CySync app!!";
 const char* ui_text_start_card_update = "Start card update?\nThis will format the card";
 const char* ui_text_start_verification_of_card = "Start verification of card";
