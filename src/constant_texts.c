/**
 * @file    constant_texts.c
 * @author  Cypherock X1 Team
 * @brief   Constant texts.
 *          Stores definitions of all the hardcoded user facing strings/texts.
 * @copyright Copyright (c) 2022 HODL TECH PTE LTD
 * <br/> You may obtain a copy of license at <a href="https://mitcc.org/"
 *target=_blank>https://mitcc.org/</a>
 *
 ******************************************************************************
 * @attention
 *
 * (c) Copyright 2022 by HODL TECH PTE LTD
 *
 * Permission is hereby granted, free of charge, to any person obtaining
 * a copy of this software and associated documentation files (the
 * "Software"), to deal in the Software without restriction, including
 * without limitation the rights to use, copy, modify, merge, publish,
 * distribute, sublicense, and/or sell copies of the Software, and to
 * permit persons to whom the Software is furnished to do so, subject
 * to the following conditions:
 *
 * The above copyright notice and this permission notice shall be
 * included in all copies or substantial portions of the Software.
 *
 * THE SOFTWARE IS PROVIDED "AS IS", WITHOUT WARRANTY OF ANY KIND,
 * EXPRESS OR IMPLIED, INCLUDING BUT NOT LIMITED TO THE WARRANTIES OF
 * MERCHANTABILITY, FITNESS FOR A PARTICULAR PURPOSE AND NONINFRINGEMENT.
 * IN NO EVENT SHALL THE AUTHORS OR COPYRIGHT HOLDERS BE LIABLE FOR
 * ANY CLAIM, DAMAGES OR OTHER LIABILITY, WHETHER IN AN ACTION OF
 * CONTRACT, TORT OR OTHERWISE, ARISING FROM, OUT OF OR IN CONNECTION
 * WITH THE SOFTWARE OR THE USE OR OTHER DEALINGS IN THE SOFTWARE.
 *
 *
 * "Commons Clause" License Condition v1.0
 *
 * The Software is provided to you by the Licensor under the License,
 * as defined below, subject to the following condition.
 *
 * Without limiting other conditions in the License, the grant of
 * rights under the License will not include, and the License does not
 * grant to you, the right to Sell the Software.
 *
 * For purposes of the foregoing, "Sell" means practicing any or all
 * of the rights granted to you under the License to provide to third
 * parties, for a fee or other consideration (including without
 * limitation fees for hosting or consulting/ support services related
 * to the Software), a product or service whose value derives, entirely
 * or substantially, from the functionality of the Software. Any license
 * notice or attribution required by the License must also include
 * this Commons Clause License Condition notice.
 *
 * Software: All X1Wallet associated files.
 * License: MIT
 * Licensor: HODL TECH PTE LTD
 *
 ******************************************************************************
 */
#include "ui_menu.h"
#include "ui_text_slideshow.h"

// Main menu text
const char *ui_text_heading_main_menu = "Main Menu";
const char *ui_text_options_main_menu[] = {"Create Wallet",
                                           //"Add arbitrary data",
                                           "Settings"};

// level two
const char *ui_text_options_old_wallet[] = {"View Seed", "Delete Wallet"};

// New wallet menu text
const char *ui_text_heading_new_wallet = "Create Wallet";
const char *ui_text_options_new_wallet[NUMBER_OF_OPTIONS_NEW_WALLET] = {
    "Generate New Wallet",
    "Restore from Seed"};

const char *ui_text_mnemonics_number_options[NUMBER_OF_OPTIONS_MNEMONIC_INPUT] =
    {"12", "18", "24"};

// Settings menu text
const char *ui_text_heading_settings = "Settings";
const char *ui_text_options_settings[NUMBER_OF_OPTIONS_SETTINGS] = {
    "Restore Wallets from Cards",
    "Check Card Health",
    "Rotate Display",
    "Toggle Log export",
    "Toggle Passphrase Step",
    "Clear Device Data",
    "Factory Reset",
    "Device Info",
    "View Card Version",
    "Regulatory Info",
    "Pair Cards",
#ifdef DEV_BUILD
    "Buzzer toggle",
#endif
};

const char *ui_text_rotate_display_confirm =
    "Display will rotate 180 degrees\nConfirm?";

const char *ui_text_options_passphrase[] = {
    "Disable Passphrase Step",
    "Enable Passphrase Step",
};

const char *ui_text_options_logging_export[] = {
    "Disable Logs",
    "Enable Logs",
};

const char *ui_text_pair_card_confirm =
    "Do you want to proceed with card pairing?";
const char *ui_text_card_pairing_success = "All cards are paired";
const char *ui_text_card_pairing_warning = "Pair all cards from Settings";

#if DEV_BUILD
const char *ui_text_options_buzzer_adjust[] = {
    "Toggle buzzer",
    "Disable",
    "Enable",
};
#endif /* DEV_BUILD */

// Regulatory info text
const char *ui_text_regulatory_info[NUMBER_OF_SLIDES_REGULATORY_INFO] = {
    "This device complies with Part 15 of the FCC Rules. Operation is",
    "subject to the following two conditions: (1) this device may not",
    "cause harmful interference, and (2) this device must accept any",
    "interference received, including interference that",
    "may cause undesired operation",
};

// Factory reset text
const char *ui_text_factory_reset_instruction =
    "You will need 2 cards to perform factory reset\nMake sure at least 2 "
    "cards are accessible\nDo you want to proceed?";
const char *ui_text_confirm_factory_reset =
    "This will erase all wallets from device\nYour device will reset to "
    "factory default settings.\nConfirm?";
const char *ui_text_erasing = "Factory reset done Device will restart";
const char *ui_text_reset_exit[NUMBER_OF_SLIDES_FACTORY_RESET_EXIT] = {
    "Exiting without factory reset",
    "Press the center button to proceed",
};

// Card health check text
const char *ui_text_card_seems_healthy = "Card seems healthy";
const char *ui_text_click_to_view_wallets = "Click Ok to view wallets";
const char *ui_text_no_wallets_fetched =
    "No Wallets fetched\nClick Ok to return";
const char *ui_text_card_health_check_start = "Tap a card to check it's health";
const char *ui_text_card_health_check_error[] = {
    "Card error: ",
    "Visit cypherock.com/error-codes for more info"};

// Sync wallets with cards text
const char *ui_text_syncing_complete = "wallet(s) synced";

// Clear device data text
const char *ui_text_clear_device_data_instruction =
    "You will need 2 cards to perform clear device data\nMake sure at least 2 "
    "cards are accessible\nDo you want to proceed?";
const char *ui_text_confirm_clear_device_data =
    "This will erase all wallets from device\nYour device will reset and go to "
    "main menu.\nConfirm?";
const char *ui_text_erasing_device_data =
    "Device data cleared Device will restart";
const char
    *ui_text_clear_wallet_data_exit[NUMBER_OF_SLIDES_FACTORY_RESET_EXIT] = {
        "Exiting without clearing device data",
        "Press the center button to proceed",
};

// Manager app text
// Device authentication text
const char *ui_text_message_device_authenticating = "Device\nauthenticating...";
const char *ui_text_message_device_auth_success =
    "Device authenticated successfully";
const char *ui_text_message_device_auth_failure =
    "Device authentication failed";

const char *ui_text_joystick_up = "Toggle joystick up";
const char *ui_text_joystick_right = "Toggle joystick right";
const char *ui_text_joystick_down = "Toggle joystick down";
const char *ui_text_joystick_left = "Toggle joystick left";
const char *ui_text_joystick_center = "Center click joystick";
const char *ui_text_joystick_checkup_complete =
    "Joystick instructions complete";
const char *ui_text_wallet_selector_invalid =
    "The selected wallet is misconfigured\n"
    "Visit the wallet from main menu to fix it\n"
    "Or choose a different wallet to continue";

// Onboarding flow text
const char *ui_text_onboarding_welcome = "Welcome";
const char *ui_text_onboarding[NUMBER_OF_SLIDESHOW_SCREENS_ONBOARDING] = {
    "Visit\ncypherock.com/go",
    "And download the cySync app to set up the device",
    "Follow instructions on the cySync app"};
const char *ui_text_onboarding_complete =
    "Congratulations!\nCypherock X1 is ready to use";

// wallet creation
const char *ui_text_verification_is_now_complete_messages[] = {
    "Wallet created successfully!",
    "You can view the seed phrase on the device",
    "You'll need this device and a card to make transactions",
    "You'll require the PIN to view seed or transact",
    "To get started export this wallet to the cySync app",
    "Press the center button to return to the main menu",
};

const char *ui_text_seed_phrase_will_be_shown_copy_to_verify[] = {
    "Write down the seed phrase on paper to verify",
    "Press the center button to view seed phrase"};

const char *ui_text_startup_instruction_screen_1[] = {
    "Press the button on device to start"};

const char *ui_text_startup_instruction_screen_2[] = {
    "This device provides 5 way joystick for navigation",
    "Toggle left or right to change options horizontally",
    "Toggle up or down to change options vertically",
    "Use centre click to select highlighted option",
    "If you are ready use centre click to proceed"};

const char *ui_text_startup_instruction_screen_4[] = {
    "Now visit cypherock.com/gs",
    "and download the cySync app to set up the device"

};

const char *ui_text_view_data = "View data";

// product id
const char *product_hash = "0x2ea340d9";

// errors
const char *ui_text_something_went_wrong = "Something went wrong! Retry";
const char *ui_text_something_went_wrong_contact_support_send_logs =
    "Something went wrong! Contact support";
const char *ui_text_already_have_maxi_wallets =
    "You already have maximum number of wallets";
const char *ui_text_aborted = "Aborted from\nthe cySync app";
const char *ui_text_operation_has_been_cancelled =
    "Operation has been cancelled!";
const char *ui_text_wallet_name_exists =
    "Name already exists Pick a different name";
const char *ui_text_pin_incorrect_re_enter = "Wrong PIN!\nEnter correct pin";
const char *ui_text_wallet_with_same_mnemo_exists =
    "Wallet already present on device";
const char *ui_text_incorrect_mnemonics = "Incorrect mnemonics";
const char *ui_text_incorrect_choice_view_seed_again =
    "Incorrect choice!\nView the seed phrase again?";
const char *ui_text_xpub_not_found_add_coin_first =
    "Click OK on the cySync app to resync coins";
const char *ui_wallet_pin_instruction_2 =
    "If you forget it\nyou will lose access\nto this wallet";
const char *ui_wallet_passphrase_instruction_2 =
    "If you forget it\nyou will lose access\nto this wallet";
const char *ui_wallet_passphrase_instruction_3 =
    "Passphrase is recommended only for advanced users";
const char *ui_wallet_passphrase_instruction_4 =
    "You will be entering it each time you transact with this wallet";
const char *ui_text_invalid_transaction = "Invalid transaction";

// errors X1 Card flows
const char *ui_text_authentication_required = "Device authentication required";
const char *ui_text_start_auth_from_CySync =
    "Authenticate device from the cySync app";
const char *ui_text_invalid_card_contact_cypherock =
    "Authentication failed Contact Cypherock";
const char *ui_text_wrong_card_sequence = "Wrong card sequence";
const char *ui_text_tap_another_card = "Tap another card";
const char *ui_text_wallet_doesnt_exists_on_this_card =
    "Wallet does not exist on this card";
const char *ui_text_wallet_verification_failed_in_creation =
    "Wallet not created Proceed for deletion";
const char *ui_text_wallet_verification_failed_in_reconstruction =
    "Verification failed.\n Contact support.";
const char *ui_text_no_response_from_desktop =
    "No response from the cySync app!\nTry again";

const char *ui_text_tap_a_card = "Tap any card";

const char *ui_text_invalid_card_tap_card[] = {
    "Invalid card\nTap Card #1",
    "Invalid card\nTap Card #2",
    "Invalid card\nTap Card #3",
    "Invalid card\nTap Card #4",
};

const char *ui_text_device_authenticating[] = {"Device authenticating.",
                                               "Device authenticating..",
                                               "Device authenticating...",
                                               "Device authenticating....",
                                               "Device authenticating....."};

const char *ui_text_device_provisioning[] = {"Device provisioning.",
                                             "Device provisioning..",
                                             "Device provisioning...",
                                             "Device provisioning....",
                                             "Device provisioning....."};

const char *ui_text_tap_a_card_instruction1 =
    "This device interacts with cards using NFC";
const char *ui_text_tap_a_card_instruction2 =
    "Place and hold any card below the device to test NFC";

const char *ui_text_tap_1_2_cards = "Tap any card";
const char *ui_text_tap_2_2_cards = "Tap another card";
const char *ui_text_place_card_below = "Place card\nbelow the device";

const char *ui_text_wallet_id_collision = "Wallet already exists";
const char *ui_text_card_is_full = "Error!\nCard is full";

const char *ui_text_device_synced_with_card =
    "Device synced successfully with the card";
const char *ui_text_family_id_retrived = "Family ID retrieved";
const char *ui_text_family_id_mismatch =
    "Error! Use correct cards of the wallet";

const char *ui_text_wrong_wallet_is_now_locked =
    "Wrong PIN!\nWallet is now locked";
const char *ui_text_wallet_already_unlocked = "Wallet already unlocked";
const char *ui_text_hash_not_accepted_by_card = "Hash not accepted by card!";

const char *ui_text_do_not_detach_device =
    "Keep the device connected throughout the process";

const char *ui_text_card_command_send_error =
    "Error occurred while sending to APDU to card";
const char *ui_text_card_update_done = "Card update done!";
const char *ui_text_card_transaction_exception =
    "Operation failed on card (Tx Exp)";
const char *ui_text_card_out_of_boundary_exception =
    "Operation failed on card (OOB)";
const char *ui_text_card_null_pointer_exception =
    "Error! Invalid memory accessed";
const char *ui_text_card_crypto_exception =
    "Operation failed on card (Crypto Exp)";
const char *ui_text_card_invalid_apdu_length =
    "Wallet with same name or seed already exists";
const char *ui_text_card_invalid_tag_in_apdu =
    "Operation failed on card (Tag exp)";
const char *ui_text_unknown_error_contact_support =
    "Unknown card error! Contact support";
const char *ui_text_unauthenticated_device = "Device is unauthenticated";

// headings
const char *ui_text_enter_pin = "Enter PIN";
const char *ui_text_confirm_pin = "Confirm PIN";
const char *ui_text_word_hash = "Word # ";
const char *ui_text_verify_word_hash = "Verify Word # ";
const char *ui_text_enter_wallet_name = "Enter wallet name";
const char *ui_text_number_of_words = "Number of words";
const char *ui_text_add_coins = "Add Coin #";
const char *ui_text_resync_coins = "Resync Coin #";
const char *ui_text_choose_wallet = "Choose Wallet";
const char *ui_text_enter_passphrase = "Enter passphrase";
const char *ui_text_confirm_passphrase = "Confirm passphrase";
const char *ui_text_receive_on = "Receive on";
const char *ui_text_verify_address = "Verify address";
const char *ui_text_verify_amount = "Verify amount";
const char *ui_text_verify_contract = "Verify contract";
const char *ui_text_unverified_contract =
    LV_SYMBOL_WARNING " Warning!\nUnverified contract";
const char *ui_text_confirm_wallet_name = "Confirm wallet name";
const char *ui_text_enter_data = "Enter data";
const char *ui_text_confirm_data = "Confirm data";
const char *ui_text_verification_cancelled = "Verification cancelled";
const char *ui_text_verify_nonce = "Verify nonce";
const char *ui_text_waiting_for_desktop =
    "Follow the\ninstructions on\nthe cySync app";

// headings near specific
const char *ui_text_verify_create_from = "Verify Create from";
const char *ui_text_verify_new_account_id = "Verify New Account Id";
const char *ui_text_new_account_id = "new_account_id";
const char *ui_text_new_public_key = "new_public_key";
const char *ui_text_replace_account = "Replace Account";
const char *ui_text_confirm_account = "Confirm Account";
const char *ui_text_near_transfer_action_type = "transfer";
const char *ui_text_near_create_account_method = "create_account";

// headings X1 Card flow
const char *ui_text_family_id_hex = "F. Id (Hex)";

// messages
const char *ui_text_use_passphrase_question =
    "Do you want to use passphrase with this wallet?";
const char *ui_text_wallet_name_size_limit =
    "Wallet name cannot exceed 15 letters";
const char *ui_text_check_cysync = "Check the cySync app";
const char *ui_text_tap_x1card_auth_instruction_1 =
    "Tap a card and do not lift until you hear 2 beep sound";
const char *ui_text_tap_x1card_auth_instruction_2 =
    "Now tap the same card again";
const char *ui_text_tap_card_to_start = "Tap a card to start";
const char *ui_text_wallet_deleted_successfully =
    "Wallet deleted successfully!";
const char *ui_text_recovery_successfull = "Recovery Successful!";
const char *ui_text_processing = "Processing...";
const char *ui_text_press_enter_to_start_verification =
    "Proceed to verify wallet on cards";
const char *ui_text_now_enter_your_seed_phrase = "Now enter your\nseed phrase";
const char *ui_text_now_enter_your_data = "Now enter your\ndata";
const char *ui_text_verify_entered_words = "Verify the entered words";
const char *ui_text_exported_signed_transaction_to_desktop =
    "Exported signed transaction to the cySync app!";
const char *ui_text_start_card_update =
    "Start card update?\nThis will format the card";
const char *ui_text_start_verification_of_card = "Start verification of card";
const char *ui_text_wallet_lock_continue_to_unlock =
    "Wallet is locked Proceed to unlock";
const char *ui_text_wallet_partial_continue_to_delete =
    "Wallet in partial\nstate, proceed to\ndelete";
const char *ui_text_wallet_not_verified_continue_to_verify =
    "Wallet not verified Proceed to verify";
const char *ui_text_wallet_out_of_sync_continue_to_sync_with_x1cards =
    "Proceed to Sync\nwith cards";
const char *ui_text_wallet_visit_to_verify = "Visit the wallet to fix it";
const char *ui_text_wallet_partial_fix =
    "Wallets in partial state Fix before proceeding";
#ifdef ALLOW_LOG_EXPORT
const char *ui_text_sending_logs = "Sending logs...";
const char *ui_text_logs_sent = "Logs sent";
#endif
const char *ui_text_creation_failed_delete_wallet =
    "Wallet creation failed\nProceed to delete";

const char *ui_text_successfull = "Successful";
const char *ui_text_view_seed_messages =
    "Do not give the seed phrase to anyone.\nYou will lose your coins if the "
    "seed phrase gets stolen.\nDo you want to proceed?";
const char *ui_text_card_authentication_success =
    "Card authentication successful";
const char *ui_text_card_authentication_failed = "Card authentication failed";
const char *ui_text_enable_passphrase_step =
    "Do you want to enable passphrase\n step on wallet creation?";
const char *ui_text_disable_passphrase_step =
    "Do you want to disable passphrase\n step on wallet creation?";
const char *ui_text_warning_txn_fee_too_high =
    "WARNING!\nTransaction fees\ntoo high, proceed?";
const char *ui_text_enable_log_export = "Do you want to enable logging?";
const char *ui_text_disable_log_export = "Do you want to disable logging?";

//?
const char *ui_text_do_you_want_import_wallet_to_desktop =
    "Do you want to import wallet to the cySync app?";
const char *ui_text_do_you_want_to_set_pin = "Do you want to set a PIN?";

const char *ui_text_auth_process = "Waiting for device authentication...";

const char *ui_text_sync_x1card_confirm =
    "Device will be synced with wallets in card Confirm?";

const char *ui_text_no_wallets_present = "No Wallets Present in card";
const char *ui_text_device_verification_success =
    "Device successfully authenticated";
const char *ui_text_device_verification_failure =
    "Device authentication failed";
const char *ui_text_unauthenticate_via_cysync =
    "Authenticate the device via the cySync app";
const char *ui_text_start_device_verification = "Start device authentication?";
const char *ui_text_its_a_while_check_your_cards =
    "It's been a while check if your cards are working properly";
const char *ui_text_delete_this_wallet = "Delete this wallet";
const char *ui_text_need_all_x1cards_to_create_wallet =
    "You'll need all cards to create a wallet\nDo you want to "
    "proceed?";
const char *ui_text_need_all_x1cards_to_delete_wallet_entirely =
    "You'll need all cards to delete this wallet entirely, do you want to "
    "proceed?";
const char *ui_text_20_spaces = "                    ";
const char *ui_text_wallet_not_found_on_x1card = "No Wallet found on card";
const char *ui_text_sync_wallets_next_steps = "Sync each wallet in next steps";
const char *ui_text_corrupted_card_contact_support =
    "Corrupted card! Contact support";
const char *ui_text_incompatible_card_version =
    "Incompatible card version! Contact support";
const char *ui_text_card_error_contact_support =
    "Contact support & share the device logs";
const char *ui_text_device_and_card_not_paired =
    "This device & card are not paired";
const char *ui_text_security_conditions_not_met =
    "Security conditions not met!";
const char *ui_text_retry_or_repair = "Retry or re-pair your cards";
const char *ui_text_process_reset_due_to_inactivity =
    "Operation aborted due to inactivity";
const char *ui_text_device_already_provisioned = "Device already provisioned";
const char *ui_text_check_cysync_app = "Check the cySync app";
const char *ui_text_provision_success = "Device provision successful";
const char *ui_text_provision_fail = "Device provision unsuccessful";
const char *ui_text_cannot_verify_card_contact_support =
    "Couldn't verify card! Contact support";
const char *ui_text_wrong_btc_transaction = "Wrong transaction formatting";
const char *ui_text_btc_change_address_mismatch = "Change address mismatch";
const char *ui_text_worng_eth_transaction = "Invalid transaction detected";
const char *ui_text_error_no_card_paired = "No cards paired with device";
const char *ui_text_error_pair_all_cards = "Pair all four cards from Settings";
const char *ui_text_error_pair_atleast_2_cards =
    "Pair at least two cards from Settings";
const char *ui_text_continue_with_pairing = "Proceed with pairing?";
const char *ui_text_device_compromised =
    "Device is compromised! Contact support";
const char *ui_text_device_compromised_not_provisioned =
    "Device is not provisioned";
const char *ui_text_device_compromised_partially_provisioned =
    "Device partially provisioned";
const char *ui_text_device_compromised_v1_config =
    "Device provisioned with v1 config";
const char *ui_text_pow_challenge_failed = "Wallet unlock failed! Retry";
const char *ui_text_card_removed_fast =
    "Too fast, tap again and wait for buzzer sound";
const char *ui_text_card_freq_discon_fault =
    "Frequent disconnections detected!\nContact support";
const char *ui_text_card_align_with_device_screen =
    "Hold the card and align with the device screen";
const char *ui_text_remove_card_prompt = "Process complete Remove card";
const char *ui_text_card_detected = "Card detected Processing...";
const char *ui_text_nfc_hardware_fault_detected =
    "NFC antenna fault detected! Contact Support";
const char *ui_text_unreliable_cards =
    "Warning, your cards are unreliable! Contact support";
const char *ui_critical_card_health_migrate_data =
    "Card health is critical! Migrate to new set of cards";

<<<<<<< HEAD
const char *ui_text_inheritance_flow_confirmation =
    "Proceed to encrypt data for %s?";
=======
// App specific

// Inheritance
const char *ui_text_inheritance_wallet_authenticating =
    "Wallet\nauthenticating...";
const char *ui_text_inheritance_wallet_auth_success =
    "Wallet\nauthentication\nsuccessfully";
const char *ui_text_inheritance_wallet_auth_fail =
    "Wallet\nauthentication\nfailed";
>>>>>>> 06e1459f

#ifdef ALLOW_LOG_EXPORT
const char *ui_text_send_logs_prompt = "Send logs to the cySync app?";
#endif<|MERGE_RESOLUTION|>--- conflicted
+++ resolved
@@ -527,10 +527,6 @@
 const char *ui_critical_card_health_migrate_data =
     "Card health is critical! Migrate to new set of cards";
 
-<<<<<<< HEAD
-const char *ui_text_inheritance_flow_confirmation =
-    "Proceed to encrypt data for %s?";
-=======
 // App specific
 
 // Inheritance
@@ -540,7 +536,9 @@
     "Wallet\nauthentication\nsuccessfully";
 const char *ui_text_inheritance_wallet_auth_fail =
     "Wallet\nauthentication\nfailed";
->>>>>>> 06e1459f
+
+const char *ui_text_inheritance_flow_confirmation =
+    "Proceed to encrypt data for %s?";
 
 #ifdef ALLOW_LOG_EXPORT
 const char *ui_text_send_logs_prompt = "Send logs to the cySync app?";
