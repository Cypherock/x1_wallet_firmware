--- conflicted
+++ resolved
@@ -159,21 +159,15 @@
       flow_level.level_three = SEND_TXN_CALCULATE_AMOUNT_ETH;
     } break;
 
-<<<<<<< HEAD
-
-   case SEND_TXN_CALCULATE_AMOUNT_ETH: {
-        if ((!eth_is_token_whitelisted) &&
-            (eth_unsigned_txn_ptr.payload_status != PAYLOAD_ABSENT) &&
-            (is_zero(eth_unsigned_txn_ptr.value, eth_unsigned_txn_ptr.value_size[0])))
-            flow_level.level_three = SEND_TXN_VERIFY_RECEIPT_FEES_ETH;
-        else
-            flow_level.level_three = SEND_TXN_VERIFY_RECEIPT_AMOUNT_ETH;
-    }break;
-=======
     case SEND_TXN_CALCULATE_AMOUNT_ETH: {
-      flow_level.level_three = SEND_TXN_VERIFY_RECEIPT_AMOUNT_ETH;
-    } break;
->>>>>>> 23fe8f0a
+      if ((!eth_is_token_whitelisted) &&
+          (eth_unsigned_txn_ptr.payload_status != PAYLOAD_ABSENT) &&
+          (is_zero(eth_unsigned_txn_ptr.value,
+                   eth_unsigned_txn_ptr.value_size[0])))
+        flow_level.level_three = SEND_TXN_VERIFY_RECEIPT_FEES_ETH;
+      else
+        flow_level.level_three = SEND_TXN_VERIFY_RECEIPT_AMOUNT_ETH;
+    } break;
 
     case SEND_TXN_VERIFY_RECEIPT_AMOUNT_ETH: {
       flow_level.level_three = SEND_TXN_VERIFY_RECEIPT_FEES_ETH;
