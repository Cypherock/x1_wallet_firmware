/**
 * @file    send_transaction_tasks_eth.c
 * @author  Cypherock X1 Team
 * @brief   Send transaction for ETH.
 *          This file contains functions to send transaction for ETH.
 * @copyright Copyright (c) 2022 HODL TECH PTE LTD
 * <br/> You may obtain a copy of license at <a href="https://mitcc.org/" target=_blank>https://mitcc.org/</a>
 * 
 ******************************************************************************
 * @attention
 *
 * (c) Copyright 2022 by HODL TECH PTE LTD
 *
 * Permission is hereby granted, free of charge, to any person obtaining
 * a copy of this software and associated documentation files (the
 * "Software"), to deal in the Software without restriction, including
 * without limitation the rights to use, copy, modify, merge, publish,
 * distribute, sublicense, and/or sell copies of the Software, and to
 * permit persons to whom the Software is furnished to do so, subject
 * to the following conditions:
 * 
 * The above copyright notice and this permission notice shall be
 * included in all copies or substantial portions of the Software.
 *  
 * THE SOFTWARE IS PROVIDED "AS IS", WITHOUT WARRANTY OF ANY KIND,
 * EXPRESS OR IMPLIED, INCLUDING BUT NOT LIMITED TO THE WARRANTIES OF
 * MERCHANTABILITY, FITNESS FOR A PARTICULAR PURPOSE AND NONINFRINGEMENT.
 * IN NO EVENT SHALL THE AUTHORS OR COPYRIGHT HOLDERS BE LIABLE FOR
 * ANY CLAIM, DAMAGES OR OTHER LIABILITY, WHETHER IN AN ACTION OF
 * CONTRACT, TORT OR OTHERWISE, ARISING FROM, OUT OF OR IN CONNECTION
 * WITH THE SOFTWARE OR THE USE OR OTHER DEALINGS IN THE SOFTWARE.
 *  
 *  
 * "Commons Clause" License Condition v1.0
 *  
 * The Software is provided to you by the Licensor under the License,
 * as defined below, subject to the following condition.
 *  
 * Without limiting other conditions in the License, the grant of
 * rights under the License will not include, and the License does not
 * grant to you, the right to Sell the Software.
 *  
 * For purposes of the foregoing, "Sell" means practicing any or all
 * of the rights granted to you under the License to provide to third
 * parties, for a fee or other consideration (including without
 * limitation fees for hosting or consulting/ support services related
 * to the Software), a product or service whose value derives, entirely
 * or substantially, from the functionality of the Software. Any license
 * notice or attribution required by the License must also include
 * this Commons Clause License Condition notice.
 *  
 * Software: All X1Wallet associated files.
 * License: MIT
 * Licensor: HODL TECH PTE LTD
 *
 ******************************************************************************
 */
#include "btc.h"
#include "eth.h"
#include "constant_texts.h"
#include "controller_level_four.h"
#include "tasks_level_four.h"
#include "ui_address.h"
#include "ui_confirmation.h"
#include "ui_delay.h"
#include "ui_input_text.h"
#include "ui_instruction.h"
#include "ui_message.h"
#include "math.h"
#include "tasks_tap_cards.h"
#include "utils.h"
#include "contracts.h"
#include "int-util.h"

extern char* ALPHABET;
extern char* ALPHA_NUMERIC;
extern char* NUMBERS;
extern char* PASSPHRASE;

extern lv_task_t* timeout_task;


void send_transaction_tasks_eth()
{

    switch (flow_level.level_three) {

    case SEND_TXN_VERIFY_COIN_ETH: {
        instruction_scr_init("", NULL);
        instruction_scr_change_text(ui_text_processing, true);
        BSP_DelayMs(DELAY_SHORT);
        mark_event_over();
    } break;

    case SEND_TXN_UNSIGNED_TXN_WAIT_SCREEN_ETH: {
        mark_event_over();
    } break;

    case SEND_TXN_UNSIGNED_TXN_RECEIVED_ETH: {
        if (!eth_unsigned_txn_ptr.contract_verified)
            delay_scr_init(ui_text_unverified_contract, DELAY_TIME);
        else
            mark_event_over();
    } break;

    case SEND_TXN_VERIFY_CONTRACT_ADDRESS: {
        char address[43];
        address[0] = '0';
        address[1] = 'x';
        char top_heading[55];
        char display[70];

        instruction_scr_destructor();
        byte_array_to_hex_string(eth_unsigned_txn_ptr.to_address,
                                 ETHEREUM_ADDRESS_LENGTH, address + 2, sizeof(address) - 2);
        snprintf(top_heading, sizeof(top_heading), "%s", ui_text_verify_contract);
        snprintf(display, sizeof(display), "%s%s", ui_text_20_spaces, address);
        address_scr_init(top_heading, display, true);
    } break;

    case SEND_TXN_VERIFY_TXN_NONCE_ETH: {
        char nonce_hex_str[ETH_NONCE_SIZE_BYTES * 2 + 1] = {'\0'};
        uint8_t nonce_dec_str[ETH_NONCE_SIZE_BYTES * 3] = {0};
        uint16_t nonce_dec_len = sizeof(nonce_dec_str), nonce_hex_len;
        int index, offset;
        nonce_hex_len = byte_array_to_hex_string(eth_unsigned_txn_ptr.nonce, eth_unsigned_txn_ptr.nonce_size[0],
                                                 nonce_hex_str, sizeof(nonce_hex_str));
        convertbase16tobase10(nonce_hex_len - 1, nonce_hex_str,
                              nonce_dec_str, nonce_dec_len);
        // Loop till 2nd last index; to handle "0" nonce value by generalising for 1 digit nonce values
        for (index = 0; index < nonce_dec_len - 1; index++)
            if (nonce_dec_str[index] != 0) break;
        for (offset = index; index < nonce_dec_len; index++)
            nonce_dec_str[index - offset] = nonce_dec_str[index] + '0';
        ASSERT((index > offset) && ((index - offset) < nonce_dec_len));
        nonce_dec_str[index - offset] = '\0';
        instruction_scr_destructor();
        address_scr_init("Verify nonce", (char *) nonce_dec_str, false);
    } break;

    case SEND_TXN_VERIFY_RECEIPT_ADDRESS_ETH: {
        instruction_scr_destructor();
        char address[43];
        address[0] = '0';
        address[1] = 'x';
        char top_heading[225];
        uint8_t address_bytes[20];
        char display[70];

        instruction_scr_destructor();
        eth_get_to_address(&eth_unsigned_txn_ptr, address_bytes);
        byte_array_to_hex_string(address_bytes, sizeof(address_bytes), address + 2, sizeof(address) - 2);
        snprintf(top_heading, sizeof(top_heading), "%s", ui_text_verify_address);
        snprintf(display, sizeof(display), "%s%s", ui_text_20_spaces, address);
        address_scr_init(top_heading, display, true);
    } break;

    case SEND_TXN_CALCULATE_AMOUNT_ETH: {
        instruction_scr_init("", NULL);
        instruction_scr_change_text(ui_text_processing, true);
        BSP_DelayMs(DELAY_SHORT);
        mark_event_over();
    }break;

    case SEND_TXN_VERIFY_RECEIPT_AMOUNT_ETH: {
        char amount_string[65] = {'\0'}, amount_decimal_string[30] = {'\0'};
        char display[110] = {'\0'};
        memzero(amount_string, sizeof(amount_string));
        uint8_t len = 0, i = 0, j = 0;

        char token[9];
        snprintf(token, sizeof(token), "%s", var_send_transaction_data.transaction_metadata.token_name);
        
        len = eth_get_value(&eth_unsigned_txn_ptr, amount_string);
        uint8_t decimal_val_s[ETH_VALUE_SIZE_BYTES * 3] = {0};
        if (sizeof(decimal_val_s)/sizeof(decimal_val_s[0]) > UINT8_MAX){
          LOG_ERROR("0xxx#");
          break;
        }
        const uint8_t dec_val_len = sizeof(decimal_val_s)/sizeof(decimal_val_s[0]); //logbase10(2pow256) roughly equals 78
        convertbase16tobase10(len, amount_string, decimal_val_s, dec_val_len);
        bool pre_dec_digit = false, post_dec_digit = false;
        uint8_t offset = 0;
        log_hex_array("eth value: ", (uint8_t*)amount_string, len);
        uint8_t point_index = dec_val_len - var_send_transaction_data.transaction_metadata.decimal[0];
        i = 0;
        j = dec_val_len - 1;

        while(i <= j){
            if (i == point_index && post_dec_digit){
                if(!pre_dec_digit){
                    offset += snprintf(amount_decimal_string + offset, sizeof(amount_decimal_string) - offset, "0");
                }
                offset += snprintf(amount_decimal_string + offset, sizeof(amount_decimal_string) - offset, ".");
            }
            if (j >= point_index){
                if (!decimal_val_s[j] && !post_dec_digit){
                    j--;
                }
                else if(decimal_val_s[j]){
                    post_dec_digit = true;
                }
            }
            if(decimal_val_s[i] || i == point_index){
                pre_dec_digit = true;
            }
            if(pre_dec_digit || decimal_val_s[i]){
                //attach non zero leading value detected or decimal digits till j(should be the
                //last non zero decimal digit index).
                offset += snprintf(amount_decimal_string + offset, sizeof(amount_decimal_string) - offset, "%d", decimal_val_s[i]);
            }
            i++;
        }
        if(!post_dec_digit && !pre_dec_digit){
            snprintf(amount_decimal_string, sizeof(amount_decimal_string) - 1, "0.0");
        }

        instruction_scr_destructor();
        snprintf(display, sizeof(display), "Verify amount\n%s\n%s", amount_decimal_string, var_send_transaction_data.transaction_metadata.token_name);
        confirm_scr_init(display);
    } break;

    case SEND_TXN_VERIFY_RECEIPT_FEES_ETH: {
        char display[125] = {0}, fee[30] = {0};

        instruction_scr_destructor();
        eth_get_fee_string(&eth_unsigned_txn_ptr, fee, sizeof(fee));
<<<<<<< HEAD
        snprintf(display, sizeof(display), "Transaction fee\n%s\n%s", fee, "ETH");
=======
        snprintf(display, sizeof(display), ui_text_send_transaction_fee, fee,
                 get_coin_symbol(U32_READ_BE_ARRAY(var_send_transaction_data.transaction_metadata.coin_index),
                                 var_send_transaction_data.transaction_metadata.network_chain_id));
>>>>>>> acbc252f
        confirm_scr_init(display);
    } break;

    case SEND_TXN_VERIFY_RECEIPT_ADDRESS_SEND_CMD_ETH: {
        mark_event_over();
    } break;

    case SEND_TXN_ENTER_PASSPHRASE_ETH: {
        if (!WALLET_IS_PASSPHRASE_SET(wallet.wallet_info)) {
            flow_level.level_three = SEND_TXN_VERIFY_RECEIPT_ADDRESS_SEND_CMD_ETH;
            break;
        }
        input_text_init(
            PASSPHRASE,
            ui_text_enter_passphrase,
            0,
            DATA_TYPE_PASSPHRASE,
            64);

    } break;

    case SEND_TXN_CONFIRM_PASSPHRASE_ETH: {
        char display[65];
        snprintf(display, sizeof(display), "%s", flow_level.screen_input.input_text);
        address_scr_init(ui_text_confirm_passphrase, display, false);
        memzero(display, sizeof(display));
    } break;

    case SEND_TXN_CHECK_PIN_ETH: {
        mark_event_over();
    } break;

    case SEND_TXN_ENTER_PIN_ETH: {
        if (!WALLET_IS_PIN_SET(wallet.wallet_info)) {
            flow_level.level_three = SEND_TXN_CHECK_PIN_ETH;
            break;
        }
        input_text_init(
            ALPHA_NUMERIC,
            ui_text_enter_pin,
            4,
            DATA_TYPE_PIN,
            8);

    } break;

    case SEND_TXN_TAP_CARD_ETH: {
        tap_threshold_cards_for_reconstruction();
    } break;

    case SEND_TXN_TAP_CARD_SEND_CMD_ETH: {
        instruction_scr_init("", NULL);
        instruction_scr_change_text(ui_text_processing, true);
        BSP_DelayMs(DELAY_SHORT);
        mark_event_over();
    } break;

    case SEND_TXN_READ_DEVICE_SHARE_ETH: {
        mark_event_over();
    } break;

    case SEND_TXN_SIGN_TXN_ETH: {
        mark_event_over();
    } break;

    case SEND_TXN_WAITING_SCREEN_ETH: {
        mark_event_over();
    } break;

    case SEND_TXN_FINAL_SCREEN_ETH:
        delay_scr_init(ui_text_exported_signed_transaction_to_desktop, DELAY_TIME);
        CY_Reset_Not_Allow(true);
        break;
    
    default:
        break;
    }

}<|MERGE_RESOLUTION|>--- conflicted
+++ resolved
@@ -225,13 +225,9 @@
 
         instruction_scr_destructor();
         eth_get_fee_string(&eth_unsigned_txn_ptr, fee, sizeof(fee));
-<<<<<<< HEAD
-        snprintf(display, sizeof(display), "Transaction fee\n%s\n%s", fee, "ETH");
-=======
-        snprintf(display, sizeof(display), ui_text_send_transaction_fee, fee,
+        snprintf(display, sizeof(display), "Transaction fee\n%s\n%s", fee,
                  get_coin_symbol(U32_READ_BE_ARRAY(var_send_transaction_data.transaction_metadata.coin_index),
                                  var_send_transaction_data.transaction_metadata.network_chain_id));
->>>>>>> acbc252f
         confirm_scr_init(display);
     } break;
 
