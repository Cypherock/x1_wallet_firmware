--- conflicted
+++ resolved
@@ -105,29 +105,11 @@
       multi_instruction_init(pptr, str_index, DELAY_TIME, true);
     } break;
 
-<<<<<<< HEAD
-        case CARD_HC_DISPLAY_WALLETS:{
-            if(wallet_count == 0){
-                message_scr_init(ui_text_no_wallets_present);
-            }
-            else if(wallet_count <= MAX_WALLETS_ALLOWED){
-                char choices[MAX_WALLETS_ALLOWED][MAX_UI_LIST_CHAR_LEN]={"","","",""}, heading[50];
-                for(int i=0; i < wallet_count; i++){
-                    strcpy(choices[i], (char*)wallet_list[i][0]);
-                }
-                snprintf(heading, sizeof(heading), ui_text_wallets_in_card, decode_card_number(tap_card_data.tapped_card));
-                list_init(choices, wallet_count, heading, false);
-            }
-            else{
-                mark_event_cancel();
-            }
-        } break;
-=======
     case CARD_HC_DISPLAY_WALLETS: {
       if (wallet_count == 0) {
         message_scr_init(ui_text_no_wallets_present);
       } else if (wallet_count <= MAX_WALLETS_ALLOWED) {
-        char choices[MAX_WALLETS_ALLOWED][15] = {"", "", "", ""}, heading[50];
+        char choices[MAX_WALLETS_ALLOWED][MAX_UI_LIST_CHAR_LEN] = {"", "", "", ""}, heading[50];
         for (int i = 0; i < wallet_count; i++) {
           strcpy(choices[i], (char *)wallet_list[i][0]);
         }
@@ -140,7 +122,6 @@
         mark_event_cancel();
       }
     } break;
->>>>>>> be8cb37c
 
     default:
       reset_flow_level();
