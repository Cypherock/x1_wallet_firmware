/**
 * @file    inheritance_priv.h
 * @author  Cypherock X1 Team
 * @brief   Support for inheritance app internal operations
 *          This file is defined to separate INHERITANCE's internal use
 * functions, flows, common APIs
 * @copyright Copyright (c) 2023 HODL TECH PTE LTD
 * <br/> You may obtain a copy of license at <a href="https://mitcc.org/"
 * target=_blank>https://mitcc.org/</a>
 */
#ifndef INHERITANCE_PRIV_H
#define INHERITANCE_PRIV_H
/*****************************************************************************
 * INCLUDES
 *****************************************************************************/
#include <stdint.h>

<<<<<<< HEAD
#include "card_fetch_data.h"
#include "inheritance_context.h"
#include "ui_input_text.h"
=======
#include "ed25519.h"
#include "inheritance/core.pb.h"
#include "wallet.h"

/*****************************************************************************
 * PRIVATE MACROS AND DEFINES
 *****************************************************************************/
#define CHALLENGE_SIZE_MAX 32
#define CHALLENGE_SIZE_MIN 16
#define ENTROPY_SIZE_LIMIT 100

/*****************************************************************************
 * PRIVATE TYPEDEFS
 *****************************************************************************/
typedef enum {
  AUTH_WALLET_OK = 0,
  AUTH_WALLET_TYPE_INVALID,      // TODO: In inheriance app - Show error message
                                 // on ui that which assert is wrong
  AUTH_WALLET_INPUTS_INVALID,    // TODO: In inheritance app - Add in wallet id
                                 // comparison, show error message on ui
} auth_wallet_error_type_e;

#pragma pack(push, 1)
typedef struct {
  uint8_t wallet_id[WALLET_ID_SIZE];
  uint8_t challenge[CHALLENGE_SIZE_MAX];
  size_t challenge_size;

  const uint8_t entropy[ENTROPY_SIZE_LIMIT];
  uint8_t entropy_size;
  ed25519_secret_key private_key;

  ed25519_signature signature;
  ed25519_public_key public_key;

  bool is_setup;
  auth_wallet_error_type_e status;
} auth_wallet_config_t;
#pragma pack(pop)
>>>>>>> 06e1459f

/*****************************************************************************
 * TYPEDEFS
 *****************************************************************************/

<<<<<<< HEAD
typedef struct {
  secure_data_t data[INHERITANCE_MESSAGES_MAX_COUNT];
  uint8_t data_count;
  inheritance_encrypt_data_with_pin_initiate_request_t *request_pointer;
  uint8_t pin_value[MAX_PIN_SIZE];
  uint8_t packet[INHERITANCE_PACKET_MAX_SIZE];
  uint16_t packet_size;
} inheritance_encryption_context_t;

/**
 * @brief Handler for inheritance messages encrytion flow.
 * @details The expected request type is INHERITANCE_QUERY_ENCRYPT_TAG.
 * The function controls the complete data exchange with host, user prompts and
 * confirmations for encrytion of inheritance messages.
 *
 * @param query Reference to the decoded query struct from the host app
 */
void inheritance_encrypt_data(inheritance_query_t *query);
=======
/*****************************************************************************
 * EXPORTED VARIABLES
 *****************************************************************************/

/*****************************************************************************
 * GLOBAL FUNCTION PROTOTYPES
 *****************************************************************************/

/**
 * @brief Entry point to auth wallet flow
 *
 */
void inheritance_auth_wallet(inheritance_query_t *query);

>>>>>>> 06e1459f
#endif /* INHERITANCE_PRIV_H */<|MERGE_RESOLUTION|>--- conflicted
+++ resolved
@@ -15,11 +15,9 @@
  *****************************************************************************/
 #include <stdint.h>
 
-<<<<<<< HEAD
 #include "card_fetch_data.h"
 #include "inheritance_context.h"
 #include "ui_input_text.h"
-=======
 #include "ed25519.h"
 #include "inheritance/core.pb.h"
 #include "wallet.h"
@@ -59,13 +57,10 @@
   auth_wallet_error_type_e status;
 } auth_wallet_config_t;
 #pragma pack(pop)
->>>>>>> 06e1459f
 
 /*****************************************************************************
  * TYPEDEFS
  *****************************************************************************/
-
-<<<<<<< HEAD
 typedef struct {
   secure_data_t data[INHERITANCE_MESSAGES_MAX_COUNT];
   uint8_t data_count;
@@ -75,16 +70,6 @@
   uint16_t packet_size;
 } inheritance_encryption_context_t;
 
-/**
- * @brief Handler for inheritance messages encrytion flow.
- * @details The expected request type is INHERITANCE_QUERY_ENCRYPT_TAG.
- * The function controls the complete data exchange with host, user prompts and
- * confirmations for encrytion of inheritance messages.
- *
- * @param query Reference to the decoded query struct from the host app
- */
-void inheritance_encrypt_data(inheritance_query_t *query);
-=======
 /*****************************************************************************
  * EXPORTED VARIABLES
  *****************************************************************************/
@@ -99,5 +84,14 @@
  */
 void inheritance_auth_wallet(inheritance_query_t *query);
 
->>>>>>> 06e1459f
+/**
+ * @brief Handler for inheritance messages encrytion flow.
+ * @details The expected request type is INHERITANCE_QUERY_ENCRYPT_TAG.
+ * The function controls the complete data exchange with host, user prompts and
+ * confirmations for encrytion of inheritance messages.
+ *
+ * @param query Reference to the decoded query struct from the host app
+ */
+void inheritance_encrypt_data(inheritance_query_t *query);
+
 #endif /* INHERITANCE_PRIV_H */