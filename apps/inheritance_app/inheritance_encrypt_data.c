/**
 * @author  Cypherock X1 Team
 * @brief   Data encryption flow for inheritance
 * @copyright Copyright (c) 2023 HODL TECH PTE LTD
 * <br/> You may obtain a copy of license at <a href="https://mitcc.org/"
 *target=_blank>https://mitcc.org/</a>
 *
 ******************************************************************************
 * @attention
 *
 * (c) Copyright 2023 by HODL TECH PTE LTD
 *
 * Permission is hereby granted, free of charge, to any person obtaining
 * a copy of this software and associated documentation files (the
 * "Software"), to deal in the Software without restriction, including
 * without limitation the rights to use, copy, modify, merge, publish,
 * distribute, sublicense, and/or sell copies of the Software, and to
 * permit persons to whom the Software is furnished to do so, subject
 * to the following conditions:
 *
 * The above copyright notice and this permission notice shall be
 * included in all copies or substantial portions of the Software.
 *
 * THE SOFTWARE IS PROVIDED "AS IS", WITHOUT WARRANTY OF ANY KIND,
 * EXPRESS OR IMPLIED, INCLUDING BUT NOT LIMITED TO THE WARRANTIES OF
 * MERCHANTABILITY, FITNESS FOR A PARTICULAR PURPOSE AND NONINFRINGEMENT.
 * IN NO EVENT SHALL THE AUTHORS OR COPYRIGHT HOLDERS BE LIABLE FOR
 * ANY CLAIM, DAMAGES OR OTHER LIABILITY, WHETHER IN AN ACTION OF
 * CONTRACT, TORT OR OTHERWISE, ARISING FROM, OUT OF OR IN CONNECTION
 * WITH THE SOFTWARE OR THE USE OR OTHER DEALINGS IN THE SOFTWARE.
 *
 *
 * "Commons Clause" License Condition v1.0
 *
 * The Software is provided to you by the Licensor under the License,
 * as defined below, subject to the following condition.
 *
 * Without limiting other conditions in the License, the grant of
 * rights under the License will not include, and the License does not
 * grant to you, the right to Sell the Software.
 *
 * For purposes of the foregoing, "Sell" means practicing any or all
 * of the rights granted to you under the License to provide to third
 * parties, for a fee or other consideration (including without
 * limitation fees for hosting or consulting/ support services related
 * to the Software), a product or service whose value derives, entirely
 * or substantially, from the functionality of the Software. Any license
 * notice or attribution required by the License must also include
 * this Commons Clause License Condition notice.
 *
 * Software: All X1Wallet associated files.
 * License: MIT
 * Licensor: HODL TECH PTE LTD
 *
 ******************************************************************************
 */

/*****************************************************************************
 * INCLUDES
 *****************************************************************************/

#include <stdint.h>

#include "bignum.h"
#include "card_fetch_data.h"
#include "constant_texts.h"
#include "core_session.h"
#include "inheritance/common.pb.h"
#include "inheritance/core.pb.h"
#include "inheritance/decrypt_data_with_pin.pb.h"
#include "inheritance/encrypt_data_with_pin.pb.h"
#include "inheritance_api.h"
#include "inheritance_context.h"
#include "inheritance_priv.h"
#include "logger.h"
#include "pb.h"
#include "pb_decode.h"
#include "pb_encode.h"
#include "status_api.h"
#include "ui_core_confirm.h"
#include "ui_delay.h"
#include "ui_input_text.h"
#include "utils.h"
#include "verify_pin_flow.h"
#include "wallet.h"
#include "wallet_list.h"

/*****************************************************************************
 * EXTERN VARIABLES
 *****************************************************************************/

/*****************************************************************************
 * PRIVATE TYPEDEFS
 *****************************************************************************/
typedef enum {
  ENCRYPTION_ERROR_DEFAULT = 0,
  ENCRYPTION_INVALID_REQUEST_ERROR,
  ENCRYPTION_INVALID_WALLET_ID_ERROR,
  ENCRYPTION_PIN_NOT_SET_ERROR,
  ENCRYPTION_USER_ABORT_FAILURE,
  ENCRYPTION_PB_DECODE_FAIL_ERROR,
  ENCRYPTION_INVALID_DATA_ERROR,
  ENCRYPTION_VERIFICATION_FAIL_ERROR,
  ENCRYPTION_MESSAGE_MAX_COUNT_EXCEED_ERROR,
  ENCRYPTION_CARD_ENCRYPTION_FAIL_ERROR,
  ENCRYPTION_SESSION_ENCRYPTION_FAIL_ERROR,
  ENCRYPTION_PB_ENCODE_FAIL_ERROR,
  ENCRYPTION_CHUNK_DATA_INVALID_ERROR,
  ENCRYPTION_ASSERT_MALLOC_ERROR,
  ENCRYPTION_OK,
} encryption_error_type_e;

typedef enum {
  ENCRYPTION_DEFAULT_START_FLOW = 0,
  ENCRYPTION_QUERY_HANDLE_FLOW,
  ENCRYPTION_PLAIN_DATA_GET_FLOW,
  ENCRYPTION_PIN_VERIFY_FLOW,
  ENCRYPTION_USER_VERIFY_FLOW,
  ENCRYPTION_MESSAGE_SERIALIZE_FLOW,
  ENCRYPTION_MESSAGE_ENCRYPT_FLOW,
  ENCRYPTION_PACKET_SERIALIZE_FLOW,
  ENCRYPTION_PACKET_ENCRYPT_FLOW,
  ENCRYPTION_SEND_RESULT_FLOW,
} encryption_flow_t;

typedef struct {
  encryption_error_type_e type;
  encryption_flow_t flow;
} encryption_error_info_t;

static encryption_error_info_t encryption_error;

/*****************************************************************************
 * PRIVATE MACROS AND DEFINES
 *****************************************************************************/
#define ENCRYPTED_CHUNK_SIZE (2048)
#define SET_ERROR_TYPE(x) encryption_error.type = x
#define SET_FLOW_TAG(x) encryption_error.flow = x

/*****************************************************************************
 * STATIC FUNCTION PROTOTYPES
 *****************************************************************************/
/**
 * @brief Sets error @ref encryption_error to defaults.
 */
static void encryption_set_defaults();

/**
 * @brief Error handler for inheritance encryption flow
 */
static void encryption_handle_errors();

/**
 * @brief Checks the type of request in the inheritance query.
 *
 * This function verifies whether the specified request type matches the one
 * contained in the query. If not, it sends an error message and returns false.
 *
 * @param query Pointer to the inheritance query.
 * @param which_request The expected request type.
 * @return True if the request type matches; false otherwise.
 */
static bool check_which_request(const inheritance_query_t *query,
                                pb_size_t which_request);

/**
 * @brief Validates the request data for encrypting data with a PIN.
 *
 * This function ensures that the provided request data is valid. It checks if
 * the wallet associated with the request has a set PIN. If not, it sends an
 * error message and returns false.
 *
 * @param request Pointer to the encrypt data request.
 * @return True if the request data is valid; false otherwise.
 */
static bool validate_request_data(
    const inheritance_encrypt_data_with_pin_request_t *request);

/**
 * @brief Handles the initiate query for encrypting data with a PIN.
 *
 * This function processes the initiate query, including verifying the request
 * type, validating the request data, and obtaining the wallet name. It prompts
 * the user for confirmation and sets the application flow status accordingly.
 *
 * @param query Pointer to the inheritance query.
 * @return True if the query is successfully handled; false otherwise.
 */
STATIC bool inheritance_encryption_handle_inititate_query(
    inheritance_query_t *query);

/**
 * @brief Function responsible for decoding pb_encoded buffer to @ref
 * inheritance_encrypt_data_with_pin_plain_data_structure_t
 *
 * @return true if decoding successful, false otherwise.
 */
static bool decode_inheritance_plain_data(
    const uint8_t *data,
    uint16_t data_size,
    inheritance_encrypt_data_with_pin_plain_data_structure_t *plain_data);

/**
 * @brief Retrieves pb_encoded plain data chunks from the host and creates input
 * buffer for @ref decode_inheritance_plain_data.
 *
 * @return true if data is successfully retrieved and decoded, false otherwise.
 */
static bool inheritance_get_plain_data(inheritance_query_t *query);

/**
 * @brief Obtains user verification for specific plain data messages.
 *
 * This function prompts the user to verify specific plain data messages. If the
 * messages are verified, it updates the application flow status accordingly.
 *
 * @return True if user verification is successful; false otherwise.
 */
STATIC bool inheritance_encryption_get_user_verification(void);

/**
 * @brief Verifies the PIN associated with the request.
 *
 * This function verifies the PIN for the specified wallet ID. It communicates
 * with the PIN verification mechanism and returns the verification status.
 *
 * @return True if the PIN is verified; false otherwise.
 */
static bool inheritance_verify_pin(void);

/**
 * @brief Fills a TLV (Tag-Length-Value) structure.
 *
 * This function constructs a TLV structure by populating the destination buffer
 * with the specified tag, length, and value. It updates the starting index
 * accordingly.
 *
 * @param destination Pointer to the destination buffer.
 * @param starting_index Pointer to the starting index within the buffer.
 * @param tag The TLV tag.
 * @param length The length of the value.
 * @param value Pointer to the value data.
 */
static void inheritance_fill_tlv(uint8_t *destination,
                                 uint16_t *starting_index,
                                 uint8_t tag,
                                 uint16_t length,
                                 const uint8_t *value);

/**
 * @brief Serializes the message data for encryption.
 *
 * This function prepares the plain data messages for encryption. It constructs
 * TLV (Tag-Length-Value) structures for each message, including a special tag
 * for the PIN. The resulting data is stored in the context data array.
 *
 * @return True if serialization is successful; false otherwise.
 */
static bool serialize_message_data(void);

/**
 * @brief Encrypts the prepared message data.
 *
 * This function fetches and encrypts the data associated with the wallet ID.
 * If successful, it updates the application flow status accordingly.
 *
 * @return True if encryption is successful; false otherwise.
 */
static bool encrypt_message_data(void);

/**
 * @brief Serializes the encrypted data into a packet.
 *
 * This function constructs a packet containing the serialized TLV structures
 * for the encrypted data messages. The last entry in the packet corresponds
 * to the encrypted PIN.
 *
 * @return True if serialization is successful; false otherwise.
 */
static bool serialize_packet(void);

/**
 * @brief Encrypts the entire packet.
 *
 * This function performs AES encryption on the packet data. If successful,
 * it returns true; otherwise, false.
 *
 * @return True if packet encryption is successful; false otherwise.
 */
static bool encrypt_packet(void);

/**
 * @brief Creates a pb encoded buffer of @ref
 * inheritance_encrypt_data_with_pin_encrypted_data_structure_t to be sent to
 * host.
 *
 * @return true if encoding is successful, false otherwise.
 */
static bool get_pb_encoded_buffer(
    const inheritance_encrypt_data_with_pin_encrypted_data_structure_t *result,
    uint8_t *buffer,
    uint16_t max_buffer_len,
    size_t *bytes_written_out);

/**
 * @brief Sends input buffer to host in chunks.
 *
 * @return true if chunking successful, false otherwise.
 */
static bool inheritance_send_in_chunks(inheritance_query_t *query,
                                       const uint8_t *buffer,
                                       const size_t buffer_len);
/**
 * @brief Encrypts the data and sends the result.
 *
 * This function orchestrates the entire process of verifying the PIN,
 * serializing and encrypting the data, and sending the result back to the user.
 *
 * @param query Pointer to the inheritance query.
 * @return True if the process completes successfully; false otherwise.
 */
static bool send_encrypted_data(inheritance_query_t *query);

/*****************************************************************************
 * STATIC VARIABLES
 *****************************************************************************/

STATIC inheritance_encryption_context_t *encryption_context = NULL;

/*****************************************************************************
 * GLOBAL VARIABLES
 *****************************************************************************/

/*****************************************************************************
 * STATIC FUNCTIONS
 *****************************************************************************/
static void encryption_set_defaults() {
  SET_FLOW_TAG(ENCRYPTION_DEFAULT_START_FLOW);
  SET_ERROR_TYPE(ENCRYPTION_ERROR_DEFAULT);
}

static void encryption_handle_errors() {
  if (encryption_error.type == ENCRYPTION_OK) {
    return;
  }
  LOG_ERROR("inheritance_encrypt_data Error Code:%d Flow Tag:%d ",
            encryption_error.type,
            encryption_error.flow);
  encryption_error_type_e type = encryption_error.type;
  switch (type) {
    case ENCRYPTION_ERROR_DEFAULT:
    case ENCRYPTION_INVALID_REQUEST_ERROR:
    case ENCRYPTION_INVALID_DATA_ERROR:
    case ENCRYPTION_PB_ENCODE_FAIL_ERROR:
    case ENCRYPTION_VERIFICATION_FAIL_ERROR:
    case ENCRYPTION_PIN_NOT_SET_ERROR:
    case ENCRYPTION_CHUNK_DATA_INVALID_ERROR: {
      inheritance_send_error(ERROR_COMMON_ERROR_CORRUPT_DATA_TAG,
                             ERROR_DATA_FLOW_INVALID_DATA);
    } break;
    case ENCRYPTION_PB_DECODE_FAIL_ERROR: {
      inheritance_send_error(ERROR_COMMON_ERROR_CORRUPT_DATA_TAG,
                             ERROR_DATA_FLOW_DECODING_FAILED);
    } break;

    case ENCRYPTION_INVALID_WALLET_ID_ERROR: {
      inheritance_send_error(ERROR_COMMON_ERROR_WALLET_NOT_FOUND_TAG,
                             ERROR_DATA_FLOW_INVALID_DATA);
    } break;
    case ENCRYPTION_USER_ABORT_FAILURE: {
      inheritance_send_error(ERROR_COMMON_ERROR_USER_REJECTION_TAG,
                             ERROR_DATA_FLOW_INVALID_DATA);
    } break;
    case ENCRYPTION_CARD_ENCRYPTION_FAIL_ERROR:
    case ENCRYPTION_MESSAGE_MAX_COUNT_EXCEED_ERROR:
    case ENCRYPTION_SESSION_ENCRYPTION_FAIL_ERROR:
    case ENCRYPTION_ASSERT_MALLOC_ERROR:
    default: {
      inheritance_send_error(ERROR_COMMON_ERROR_UNKNOWN_ERROR_TAG,
                             ERROR_DATA_FLOW_INVALID_DATA);
    } break;
  }
}

static bool check_which_request(const inheritance_query_t *query,
                                pb_size_t which_request) {
  if (which_request != query->encrypt.which_request) {
    SET_ERROR_TYPE(ENCRYPTION_INVALID_REQUEST_ERROR);
    return false;
  }

  return true;
}

static bool validate_request_data(
    const inheritance_encrypt_data_with_pin_request_t *request) {
  bool status = true;
  Wallet wallet = {0};

  do {
    if (!get_wallet_data_by_id(
            request->initiate.wallet_id, &wallet, inheritance_send_error)) {
      status = false;
      SET_ERROR_TYPE(ENCRYPTION_INVALID_WALLET_ID_ERROR);
      break;
    }

    if (!WALLET_IS_PIN_SET(wallet.wallet_info)) {
      status = false;

      SET_ERROR_TYPE(ENCRYPTION_PIN_NOT_SET_ERROR);
      break;
    }

    // TODO: check the current session validity here

  } while (0);

  return status;
}

STATIC bool inheritance_encryption_handle_inititate_query(
    inheritance_query_t *query) {
  SET_FLOW_TAG(ENCRYPTION_QUERY_HANDLE_FLOW);
  char wallet_name[NAME_SIZE] = "";
  char msg[100] = "";

  if (!check_which_request(
          query, INHERITANCE_ENCRYPT_DATA_WITH_PIN_REQUEST_INITIATE_TAG) ||
      !validate_request_data(&query->encrypt) ||
      !get_wallet_name_by_id(query->encrypt.initiate.wallet_id,
                             (uint8_t *)wallet_name,
                             inheritance_send_error)) {
    return false;
  }

  snprintf(msg,
           sizeof(msg),
           ui_text_inheritance_encryption_flow_confirmation,
           wallet_name);

  if (!core_confirmation(msg, inheritance_send_error)) {
    SET_ERROR_TYPE(ENCRYPTION_USER_ABORT_FAILURE);
    return false;
  }

  set_app_flow_status(INHERITANCE_ENCRYPT_DATA_STATUS_USER_CONFIRMED);

  memcpy(encryption_context->wallet_id,
         query->encrypt.initiate.wallet_id,
         WALLET_ID_SIZE);
  inheritance_result_t result =
      init_inheritance_result(INHERITANCE_RESULT_ENCRYPT_TAG);
  result.encrypt.which_response =
      INHERITANCE_ENCRYPT_DATA_WITH_PIN_RESPONSE_CONFIRMATION_TAG;
  inheritance_send_result(&result);
  delay_scr_init(ui_text_processing, DELAY_TIME);
  return true;
}

static bool decode_inheritance_plain_data(
    const uint8_t *data,
    uint16_t data_size,
    inheritance_encrypt_data_with_pin_plain_data_structure_t *plain_data) {
  if (NULL == data || NULL == plain_data) {
    inheritance_send_error(ERROR_COMMON_ERROR_CORRUPT_DATA_TAG,
                           ERROR_DATA_FLOW_DECODING_FAILED);
    return false;
  }

  memzero(plain_data,
          sizeof(inheritance_encrypt_data_with_pin_plain_data_structure_t));

  pb_istream_t stream = pb_istream_from_buffer(data, data_size);

  bool status =
      pb_decode(&stream,
                INHERITANCE_ENCRYPT_DATA_WITH_PIN_PLAIN_DATA_STRUCTURE_FIELDS,
                plain_data);

  if (false == status) {
    SET_ERROR_TYPE(ENCRYPTION_PB_DECODE_FAIL_ERROR);
  }

  return status;
}

// TODO: Make chunking logic generic to be used by any flow
static bool inheritance_get_plain_data(inheritance_query_t *query) {
  SET_FLOW_TAG(ENCRYPTION_PLAIN_DATA_GET_FLOW);
  uint8_t encoded_data[INHERITANCE_PACKET_MAX_SIZE] = {0};
  inheritance_result_t response =
      init_inheritance_result(INHERITANCE_RESULT_ENCRYPT_TAG);
  const inheritance_encrypt_data_with_pin_plain_data_t *plain_data =
      &(query->encrypt.plain_data);
  const common_chunk_payload_t *payload = &(plain_data->chunk_payload);
  const common_chunk_payload_chunk_t *chunk = &(payload->chunk);
  uint32_t total_size = 0;
  uint32_t size = 0;
  while (1) {
    // req plain data chunk from host
    if (!inheritance_get_query(query, INHERITANCE_QUERY_ENCRYPT_TAG) ||
        !check_which_request(
            query, INHERITANCE_ENCRYPT_DATA_WITH_PIN_REQUEST_PLAIN_DATA_TAG)) {
      return false;
    }
    if (size == 0) {
      total_size = chunk->size + payload->remaining_size;
    }

    if (false == query->encrypt.plain_data.has_chunk_payload ||
        payload->chunk_index >= payload->total_chunks ||
        size + chunk->size > total_size) {
      SET_ERROR_TYPE(ENCRYPTION_CHUNK_DATA_INVALID_ERROR);
      return false;
    }

    memcpy(encoded_data + size, chunk->bytes, chunk->size);
    size += chunk->size;

    // Send chunk ack to host
    response.encrypt.which_response =
        INHERITANCE_ENCRYPT_DATA_WITH_PIN_RESPONSE_DATA_ACCEPTED_TAG;
    response.encrypt.data_accepted.has_chunk_ack = true;
    response.encrypt.data_accepted.chunk_ack.chunk_index = payload->chunk_index;
    inheritance_send_result(&response);

    // If no data remaining to be received from the host, then exit
    if (0 == payload->remaining_size ||
        payload->chunk_index + 1 == payload->total_chunks) {
      break;
    }
  }
  if (!decode_inheritance_plain_data(
          encoded_data, total_size, &encryption_context->plain_data)) {
    return false;
  }

  return true;
}

STATIC bool inheritance_encryption_get_user_verification(void) {
  SET_FLOW_TAG(ENCRYPTION_USER_VERIFY_FLOW);
  for (int i = 0; i < encryption_context->plain_data.data_count; i++) {
    const inheritance_plain_data_t *data =
        &encryption_context->plain_data.data[i];

    if (data->has_is_verified_on_device && data->is_verified_on_device) {
      if (!core_scroll_non_sticky_heading_page(
              UI_TEXT_VERIFY_MESSAGE,
              (const char *)&data->message.bytes,
              inheritance_send_error)) {
        SET_ERROR_TYPE(ENCRYPTION_VERIFICATION_FAIL_ERROR);
        return false;
      }
    }
  }

  set_app_flow_status(INHERITANCE_ENCRYPT_DATA_STATUS_MESSAGE_VERIFIED);
  return true;
}

static bool inheritance_verify_pin(void) {
  SET_FLOW_TAG(ENCRYPTION_PIN_VERIFY_FLOW);
  if (!verify_pin(encryption_context->wallet_id,
                  encryption_context->pin_value,
                  inheritance_send_error)) {
    SET_ERROR_TYPE(ENCRYPTION_VERIFICATION_FAIL_ERROR);
    return false;
  }
  return true;
}

static void inheritance_fill_tlv(uint8_t *destination,
                                 uint16_t *starting_index,
                                 uint8_t tag,
                                 uint16_t length,
                                 const uint8_t *value) {
  destination[(*starting_index)++] = tag;
  destination[(*starting_index)++] = (length >> 8);
  destination[(*starting_index)++] = length;

  memcpy(destination + *starting_index, value, length);
  *starting_index = *starting_index + length;
}

static bool serialize_message_data(void) {
  SET_FLOW_TAG(ENCRYPTION_MESSAGE_SERIALIZE_FLOW);
  if (encryption_context->plain_data.data_count >=
      INHERITANCE_MESSAGES_MAX_COUNT) {
    SET_ERROR_TYPE(ENCRYPTION_MESSAGE_MAX_COUNT_EXCEED_ERROR);
    return false;
  }
  pb_size_t index = 0;
  uint16_t written_length = 0;
  for (index = 0; index < encryption_context->plain_data.data_count; index++) {
    uint16_t length = encryption_context->plain_data.data[index].message.size;
    if (length > (PLAIN_DATA_SIZE - 3)) {
      length = PLAIN_DATA_SIZE - 3;
    }
    written_length = 0;
    inheritance_fill_tlv(
        encryption_context->data[index].plain_data,
        &written_length,
        INHERITANCE_DEFAULT_MESSAGE,
        length,
        encryption_context->plain_data.data[index].message.bytes);
    encryption_context->data[index].plain_data_size = written_length;
  }
  written_length = 0;
  inheritance_fill_tlv(encryption_context->data[index].plain_data,
                       &written_length,
                       INHERITANCE_ONLY_SHOW_ON_DEVICE,
                       MAX_PIN_SIZE,
                       encryption_context->pin_value);
  encryption_context->data[index].plain_data_size = written_length;

  encryption_context->data_count =
      encryption_context->plain_data.data_count + 1;
  memzero(encryption_context->pin_value, sizeof(encryption_context->pin_value));
  return true;
}

static bool encrypt_message_data(void) {
  SET_FLOW_TAG(ENCRYPTION_MESSAGE_ENCRYPT_FLOW);
  card_error_type_e status =
      card_fetch_encrypt_data(encryption_context->wallet_id,
                              encryption_context->data,
                              encryption_context->data_count);

  if (status != CARD_OPERATION_SUCCESS) {
    SET_ERROR_TYPE(ENCRYPTION_CARD_ENCRYPTION_FAIL_ERROR);
    return false;
  }
  return true;
}

static bool serialize_packet(void) {
  SET_FLOW_TAG(ENCRYPTION_PACKET_SERIALIZE_FLOW);
  encryption_context->payload.encrypted_data.size = 0;
  encryption_context->payload.encrypted_data
      .bytes[encryption_context->payload.encrypted_data.size++] =
      encryption_context->data_count;
  pb_size_t index = 0;

  for (index = 0; index < encryption_context->data_count - 1; index++) {
    inheritance_fill_tlv(encryption_context->payload.encrypted_data.bytes,
                         &encryption_context->payload.encrypted_data.size,
                         encryption_context->plain_data.data[index].tag,
                         encryption_context->data[index].encrypted_data_size,
                         encryption_context->data[index].encrypted_data);
  }

  // The last encrypted message is the PIN
  inheritance_fill_tlv(encryption_context->payload.encrypted_data.bytes,
                       &encryption_context->payload.encrypted_data.size,
                       INHERITANCE_PIN_TAG,
                       encryption_context->data[index].encrypted_data_size,
                       encryption_context->data[index].encrypted_data);

  return true;
}

static bool encrypt_packet(void) {
<<<<<<< HEAD
  if (SESSION_ENCRYPTION_OK !=
=======
  SET_FLOW_TAG(ENCRYPTION_PACKET_ENCRYPT_FLOW);
  if (SESSION_ENCRYPT_PACKET_SUCCESS !=
>>>>>>> cdb75196
      session_aes_encrypt(encryption_context->payload.encrypted_data.bytes,
                          &encryption_context->payload.encrypted_data.size)) {
    SET_ERROR_TYPE(ENCRYPTION_SESSION_ENCRYPTION_FAIL_ERROR);
    return false;
  }
  return true;
}

static bool encrypt_data(void) {
  bool status = true;

  do {
    if (!inheritance_verify_pin()) {
      status = false;
      break;
    }
    if (!serialize_message_data()) {
      status = false;
      break;
    }

    if (!encrypt_message_data()) {
      status = false;
      break;
    }

    if (!serialize_packet()) {
      status = false;
      break;
    }

    if (!encrypt_packet()) {
      status = false;
      break;
    }
  } while (0);

  delay_scr_init(ui_text_processing, DELAY_TIME);
  return status;
}

static bool get_pb_encoded_buffer(
    const inheritance_encrypt_data_with_pin_encrypted_data_structure_t *result,
    uint8_t *buffer,
    uint16_t max_buffer_len,
    size_t *bytes_written_out) {
  if (NULL == result || NULL == buffer || NULL == bytes_written_out) {
    SET_ERROR_TYPE(ENCRYPTION_INVALID_DATA_ERROR);
    return false;
  }
  pb_ostream_t stream = pb_ostream_from_buffer(buffer, max_buffer_len);

  bool status = pb_encode(
      &stream,
      INHERITANCE_ENCRYPT_DATA_WITH_PIN_ENCRYPTED_DATA_STRUCTURE_FIELDS,
      result);

  if (true == status) {
    *bytes_written_out = stream.bytes_written;
  } else {
    SET_ERROR_TYPE(ENCRYPTION_PB_ENCODE_FAIL_ERROR);
  }
  return status;
}

// TODO: Make chunking logic generic to be used by any flow
static bool inheritance_send_in_chunks(inheritance_query_t *query,
                                       const uint8_t *buffer,
                                       const size_t buffer_len) {
  size_t total_count =
      ((buffer_len + ENCRYPTED_CHUNK_SIZE - 1) / ENCRYPTED_CHUNK_SIZE);
  // atleast one chunk is required
  if (total_count == 0) {
    total_count = 1;
  }
  size_t remaining_size = (size_t)buffer_len;
  size_t offset = 0;
  inheritance_result_t result =
      init_inheritance_result(INHERITANCE_RESULT_ENCRYPT_TAG);
  result.encrypt.which_response =
      INHERITANCE_ENCRYPT_DATA_WITH_PIN_RESPONSE_ENCRYPTED_DATA_TAG;
  uint32_t *index = &result.encrypt.encrypted_data.chunk_payload.chunk_index;
  result.encrypt.encrypted_data.chunk_payload.total_chunks = total_count;

  for (*index = 0; *index < total_count; (*index)++) {
    if (!inheritance_get_query(query, INHERITANCE_QUERY_ENCRYPT_TAG) ||
        !check_which_request(
            query,
            INHERITANCE_ENCRYPT_DATA_WITH_PIN_REQUEST_ENCRYPTED_DATA_REQUEST_TAG)) {
      SET_ERROR_TYPE(ENCRYPTION_INVALID_REQUEST_ERROR);
      return false;
    }
    // chunk_payload validation checks
    if (query->encrypt.encrypted_data_request.has_chunk_ack == false ||
        query->encrypt.encrypted_data_request.chunk_ack.chunk_index != *index) {
      SET_ERROR_TYPE(ENCRYPTION_CHUNK_DATA_INVALID_ERROR);
      return false;
    }
    size_t chunk_size = (remaining_size > ENCRYPTED_CHUNK_SIZE)
                            ? ENCRYPTED_CHUNK_SIZE
                            : remaining_size;
    remaining_size -= chunk_size;
    result.encrypt.encrypted_data.chunk_payload.remaining_size = remaining_size;
    result.encrypt.encrypted_data.has_chunk_payload = true;
    memcpy(result.encrypt.encrypted_data.chunk_payload.chunk.bytes,
           buffer + offset,
           chunk_size);
    result.encrypt.encrypted_data.chunk_payload.chunk.size = chunk_size;
    inheritance_send_result(&result);
    offset += chunk_size;
    if (remaining_size == 0) {
      break;
    }
  }
  return true;
}

static bool send_encrypted_data(inheritance_query_t *query) {
  SET_FLOW_TAG(ENCRYPTION_SEND_RESULT_FLOW);
  uint8_t
      buffer[INHERITANCE_ENCRYPT_DATA_WITH_PIN_ENCRYPTED_DATA_STRUCTURE_SIZE] =
          {0};
  size_t bytes_encoded = 0;
  if (!get_pb_encoded_buffer(&encryption_context->payload,
                             buffer,
                             sizeof(buffer),
                             &bytes_encoded) ||
      !inheritance_send_in_chunks(query, buffer, bytes_encoded)) {
    return false;
  }
  return true;
}

/*****************************************************************************
 * GLOBAL FUNCTIONS
 *****************************************************************************/

void inheritance_encrypt_data(inheritance_query_t *query) {
  encryption_set_defaults();
  encryption_context = (inheritance_encryption_context_t *)malloc(
      sizeof(inheritance_encryption_context_t));
  if (encryption_context == NULL) {
    SET_ERROR_TYPE(ENCRYPTION_ASSERT_MALLOC_ERROR);
    encryption_handle_errors();
    ASSERT(encryption_context != NULL);
  }
  memzero(encryption_context, sizeof(inheritance_encryption_context_t));

  if (inheritance_encryption_handle_inititate_query(query) &&
      inheritance_get_plain_data(query) &&
      inheritance_encryption_get_user_verification() && encrypt_data() &&
      send_encrypted_data(query)) {
    delay_scr_init(ui_text_inheritance_encryption_flow_success, DELAY_TIME);
    SET_ERROR_TYPE(ENCRYPTION_OK);
  } else {
    delay_scr_init(ui_text_inheritance_encryption_flow_failure, DELAY_TIME);
  }
  encryption_handle_errors();
  delay_scr_init(ui_text_check_cysync, DELAY_TIME);

  memzero(encryption_context, sizeof(inheritance_encryption_context_t));
  free(encryption_context);
  encryption_context = NULL;
}<|MERGE_RESOLUTION|>--- conflicted
+++ resolved
@@ -662,12 +662,8 @@
 }
 
 static bool encrypt_packet(void) {
-<<<<<<< HEAD
+  SET_FLOW_TAG(ENCRYPTION_PACKET_ENCRYPT_FLOW);
   if (SESSION_ENCRYPTION_OK !=
-=======
-  SET_FLOW_TAG(ENCRYPTION_PACKET_ENCRYPT_FLOW);
-  if (SESSION_ENCRYPT_PACKET_SUCCESS !=
->>>>>>> cdb75196
       session_aes_encrypt(encryption_context->payload.encrypted_data.bytes,
                           &encryption_context->payload.encrypted_data.size)) {
     SET_ERROR_TYPE(ENCRYPTION_SESSION_ENCRYPTION_FAIL_ERROR);
