/**
 * @file    inheritance_auth_wallet.c
 * @author  Cypherock X1 Team
 * @brief
 * @details

 * @copyright Copyright (c) 2023 HODL TECH PTE LTD
 * <br/> You may obtain a copy of license at <a href="https://mitcc.org/"
 * target=_blank>https://mitcc.org/</a>
 *
 */

/*****************************************************************************
 * INCLUDES
 *****************************************************************************/

#include <stdbool.h>
#include <stdint.h>

#include "bip39.h"
#include "card_fetch_data.h"
#include "inheritance/core.pb.h"
#include "inheritance_api.h"
#include "inheritance_priv.h"
<<<<<<< HEAD
#include "reconstruct_wallet_flow.h"
=======
>>>>>>> 06e1459f
#include "status_api.h"
#include "ui_delay.h"

/*****************************************************************************
 * EXTERN VARIABLES
 *****************************************************************************/

/*****************************************************************************
 * PRIVATE MACROS AND DEFINES
 *****************************************************************************/

/*****************************************************************************
 * STATIC VARIABLES
 *****************************************************************************/
static auth_wallet_config_t *auth = NULL;

/*****************************************************************************
 * GLOBAL VARIABLES
 *****************************************************************************/

/*****************************************************************************
 * STATIC FUNCTION PROTOTYPES
 *****************************************************************************/

/**
 * @brief Verifies the integrity and validity of the wallet authentication
 * inputs.
 *
 * This static function checks if the challenge, wallet ID, and challenge size
 * are non-zero and within the expected range. It ensures the authentication
 * inputs are valid.
 *
 * @return true Always returns true if all assertions pass.
 */
static bool verify_auth_wallet_inputs();

/**
 * @brief Retrieves encrypted data (entropy) from the card based on the wallet
 * ID.
 *
 * This function initializes a secure_data_t structure, fetches encrypted data
 * from the card, and stores the result in the auth structure. It checks if the
 * operation was successful and if the encrypted data size is within the allowed
 * limit.
 *
 * @return true If the entropy was successfully fetched and stored.
 * @return false If there was an error in fetching the encrypted data or if the
 * data size exceeds the limit.
 */
static bool auth_wallet_get_entropy();

/**
 * @brief Generates the public and private key pairs based on the entropy.
 *
 * This function derives a seed from the entropy and generates an Ed25519 key
 * pair (private and public keys). It stores the keys in the auth structure.
 *
 * @return true Always returns true.
 */
static bool auth_wallet_get_pairs();

/**
 * @brief Signs the given challenge.
 *
 * The function generates an Ed25519 signature for the provided challenge
 * and verifies it against the public key.
 *
 * @return true if the signature is successfully created and verified, false
 * otherwise.
 */
static bool auth_wallet_sign_challenge(const uint8_t *unsigned_txn,
                                       const size_t unsigned_txn_size,
                                       const ed25519_secret_key private_key,
                                       const ed25519_public_key public_key,
                                       ed25519_signature signature);

/**
 * @brief Generates and verifies a digital signature for the wallet
 * authentication.
 *
 * This function creates an unsigned transaction by concatenating the challenge
 * and wallet ID. It then signs the transaction using the private key and
 * verifies the signature using the public key.
 *
 * @return true If the signature was successfully generated and verified.
 * @return false If the signature verification failed.
 */
static bool auth_wallet_get_signature();

/*****************************************************************************
 * STATIC FUNCTIONS
 *****************************************************************************/

static bool verify_auth_wallet_inputs() {
  if (auth->data.challenge_size == 0 ||
      auth->data.challenge_size < CHALLENGE_SIZE_MIN ||
      auth->data.challenge_size > CHALLENGE_SIZE_MAX ||
      (auth->do_wallet_based == false && auth->do_seed_based == false)) {
    inheritance_send_error(ERROR_COMMON_ERROR_CORRUPT_DATA_TAG,
                           ERROR_DATA_FLOW_INVALID_QUERY);
    delay_scr_init(ui_text_inheritance_wallet_auth_fail, DELAY_TIME);
    return false;
  }

  return true;
}

static bool auth_wallet_get_entropy() {
<<<<<<< HEAD
  if (auth->do_seed_based) {
    uint8_t seed[SIZE_SEED] = {0};
    if (!reconstruct_seed_without_passphrase(
            auth->data.wallet_id, seed, inheritance_send_error)) {
      memzero(seed, sizeof(seed));
      inheritance_send_error(ERROR_COMMON_ERROR_CORRUPT_DATA_TAG,
                             ERROR_DATA_FLOW_INVALID_QUERY);
      delay_scr_init(ui_text_inheritance_wallet_auth_fail, DELAY_TIME);
      return false;
    }
    memcpy((void *)auth->seed_based_data.entropy, seed, SIZE_SEED);
    auth->seed_based_data.entropy_size = SIZE_SEED;
    auth->seed_based_data.has_data = true;
    memzero(seed, sizeof(seed));
    // seed generation complete
    set_app_flow_status(INHERITANCE_AUTH_WALLET_STATUS_SEED_BASED_COMPLETED);
  }
  if (auth->do_wallet_based) {
    secure_data_t msgs[1] = {0};
    msgs[0].plain_data_size = WALLET_ID_SIZE;
    memcpy(msgs[0].plain_data, auth->data.wallet_id, WALLET_ID_SIZE);

    card_error_type_e status =
        card_fetch_encrypt_data(auth->data.wallet_id, msgs, 1);
    if (status != CARD_OPERATION_SUCCESS ||
        msgs[0].encrypted_data_size > ENTROPY_SIZE_LIMIT) {
      inheritance_send_error(ERROR_COMMON_ERROR_CORRUPT_DATA_TAG,
                             ERROR_DATA_FLOW_INVALID_DATA);
      delay_scr_init(ui_text_inheritance_wallet_auth_fail, DELAY_TIME);
      return false;
    }
    memcpy((void *)auth->wallet_based_data.entropy,
           msgs[0].encrypted_data,
           msgs[0].encrypted_data_size);
    auth->wallet_based_data.entropy_size = msgs[0].encrypted_data_size;
    auth->wallet_based_data.has_data = true;
    // wallet id encryption complete
    set_app_flow_status(INHERITANCE_AUTH_WALLET_STATUS_WALLET_BASED_COMPLETED);
=======
  secure_data_t msgs[1] = {0};
  msgs[0].plain_data_size = WALLET_ID_SIZE;
  memcpy(msgs[0].plain_data, auth->wallet_id, WALLET_ID_SIZE);

  card_error_type_e status = card_fetch_encrypt_data(auth->wallet_id, msgs, 1);

  delay_scr_init(ui_text_inheritance_wallet_authenticating, DELAY_SHORT);

  if (status != CARD_OPERATION_SUCCESS ||
      msgs[0].encrypted_data_size > ENTROPY_SIZE_LIMIT) {
    inheritance_send_error(ERROR_COMMON_ERROR_CORRUPT_DATA_TAG,
                           ERROR_DATA_FLOW_INVALID_QUERY);
    delay_scr_init(ui_text_inheritance_wallet_auth_fail, DELAY_TIME);
    return false;
>>>>>>> 06e1459f
  }

  delay_scr_init(ui_text_inheritance_wallet_authenticating, DELAY_SHORT);

  return true;
}

static bool auth_wallet_get_pairs() {
  if (auth->seed_based_data.has_data) {
    mnemonic_to_seed((char *)auth->seed_based_data.entropy,
                     "",
                     auth->seed_based_data.private_key,
                     NULL);
    ed25519_publickey(auth->seed_based_data.private_key,
                      auth->seed_based_data.result.public_key);
    // Clear seed as soon as it is not needed
    memzero((void *const)auth->seed_based_data.entropy,
            sizeof(auth->seed_based_data.entropy));
  }
  if (auth->wallet_based_data.has_data) {
    mnemonic_to_seed((char *)auth->wallet_based_data.entropy,
                     "",
                     auth->wallet_based_data.private_key,
                     NULL);
    ed25519_publickey(auth->wallet_based_data.private_key,
                      auth->wallet_based_data.result.public_key);
  }
  return true;
}
static bool auth_wallet_sign_challenge(const uint8_t *unsigned_txn,
                                       const size_t unsigned_txn_size,
                                       const ed25519_secret_key private_key,
                                       const ed25519_public_key public_key,
                                       ed25519_signature signature) {
  ed25519_sign(
      unsigned_txn, unsigned_txn_size, private_key, public_key, signature);

  int valid =
      ed25519_sign_open(unsigned_txn, unsigned_txn_size, public_key, signature);

  if (0 != valid) {
    inheritance_send_error(ERROR_COMMON_ERROR_CORRUPT_DATA_TAG,
                           ERROR_DATA_FLOW_INVALID_DATA);
    delay_scr_init(ui_text_inheritance_wallet_auth_fail, DELAY_TIME);
    return false;
  }
  return true;
}

static bool auth_wallet_get_signature() {
  const size_t unsigned_txn_size = auth->data.challenge_size + WALLET_ID_SIZE;
  uint8_t unsigned_txn[unsigned_txn_size];
  memcpy(unsigned_txn, auth->data.challenge, auth->data.challenge_size);
  memcpy(unsigned_txn + auth->data.challenge_size,
         auth->data.wallet_id,
         WALLET_ID_SIZE);
  if (auth->do_seed_based) {
    if (!auth_wallet_sign_challenge(unsigned_txn,
                                    unsigned_txn_size,
                                    auth->seed_based_data.private_key,
                                    auth->seed_based_data.result.public_key,
                                    auth->seed_based_data.result.signature)) {
      return false;
    }
  }
  if (auth->do_wallet_based) {
    if (!auth_wallet_sign_challenge(unsigned_txn,
                                    unsigned_txn_size,
                                    auth->wallet_based_data.private_key,
                                    auth->wallet_based_data.result.public_key,
                                    auth->wallet_based_data.result.signature)) {
      return false;
    }
  }
  return true;
}

static bool send_result() {
  inheritance_result_t result = INHERITANCE_RESULT_INIT_ZERO;
  result.which_response = INHERITANCE_RESULT_AUTH_WALLET_TAG;
  result.auth_wallet.which_response =
      INHERITANCE_AUTH_WALLET_RESPONSE_RESULT_TAG;
  if (auth->do_seed_based) {
    memcpy(result.auth_wallet.result.seed_based.signature,
           auth->seed_based_data.result.signature,
           sizeof(ed25519_signature));
    result.auth_wallet.result.has_seed_based = true;
    if (auth->with_public_key) {
      memcpy(result.auth_wallet.result.seed_based.public_key,
             auth->seed_based_data.result.public_key,
             sizeof(ed25519_public_key));
    }
  }
  if (auth->do_wallet_based) {
    memcpy(result.auth_wallet.result.wallet_based.signature,
           auth->wallet_based_data.result.signature,
           sizeof(ed25519_signature));
    result.auth_wallet.result.has_wallet_based = true;
    if (auth->with_public_key) {
      memcpy(result.auth_wallet.result.wallet_based.public_key,
             auth->wallet_based_data.result.public_key,
             sizeof(ed25519_public_key));
    }
  }
  inheritance_send_result(&result);
  return true;
}
/*****************************************************************************
 * GLOBAL FUNCTIONS
 *****************************************************************************/

void inheritance_auth_wallet(inheritance_query_t *query) {
  auth = (auth_wallet_config_t *)malloc(sizeof(auth_wallet_config_t));
  ASSERT(auth != NULL);
  memzero(auth, sizeof(auth_wallet_config_t));

  memcpy(auth->data.wallet_id,
         query->auth_wallet.initiate.wallet_id,
         WALLET_ID_SIZE);
  auth->data.challenge_size = query->auth_wallet.initiate.challenge.size;
  memcpy(auth->data.challenge,
         query->auth_wallet.initiate.challenge.bytes,
         auth->data.challenge_size);
  auth->with_public_key = query->auth_wallet.initiate.with_public_key;
  auth->do_seed_based = query->auth_wallet.initiate.do_seed_based;
  auth->do_wallet_based = query->auth_wallet.initiate.do_wallet_based;

  set_app_flow_status(INHERITANCE_AUTH_WALLET_STATUS_INIT);
  if (verify_auth_wallet_inputs() && auth_wallet_get_entropy() &&
      auth_wallet_get_pairs() && auth_wallet_get_signature() && send_result()) {
    delay_scr_init(ui_text_inheritance_wallet_auth_success, DELAY_TIME);
  }

  memzero(auth, sizeof(auth_wallet_config_t));
  free(auth);
  auth = NULL;
}<|MERGE_RESOLUTION|>--- conflicted
+++ resolved
@@ -22,10 +22,7 @@
 #include "inheritance/core.pb.h"
 #include "inheritance_api.h"
 #include "inheritance_priv.h"
-<<<<<<< HEAD
 #include "reconstruct_wallet_flow.h"
-=======
->>>>>>> 06e1459f
 #include "status_api.h"
 #include "ui_delay.h"
 
@@ -134,7 +131,6 @@
 }
 
 static bool auth_wallet_get_entropy() {
-<<<<<<< HEAD
   if (auth->do_seed_based) {
     uint8_t seed[SIZE_SEED] = {0};
     if (!reconstruct_seed_without_passphrase(
@@ -173,22 +169,6 @@
     auth->wallet_based_data.has_data = true;
     // wallet id encryption complete
     set_app_flow_status(INHERITANCE_AUTH_WALLET_STATUS_WALLET_BASED_COMPLETED);
-=======
-  secure_data_t msgs[1] = {0};
-  msgs[0].plain_data_size = WALLET_ID_SIZE;
-  memcpy(msgs[0].plain_data, auth->wallet_id, WALLET_ID_SIZE);
-
-  card_error_type_e status = card_fetch_encrypt_data(auth->wallet_id, msgs, 1);
-
-  delay_scr_init(ui_text_inheritance_wallet_authenticating, DELAY_SHORT);
-
-  if (status != CARD_OPERATION_SUCCESS ||
-      msgs[0].encrypted_data_size > ENTROPY_SIZE_LIMIT) {
-    inheritance_send_error(ERROR_COMMON_ERROR_CORRUPT_DATA_TAG,
-                           ERROR_DATA_FLOW_INVALID_QUERY);
-    delay_scr_init(ui_text_inheritance_wallet_auth_fail, DELAY_TIME);
-    return false;
->>>>>>> 06e1459f
   }
 
   delay_scr_init(ui_text_inheritance_wallet_authenticating, DELAY_SHORT);
