/**
 * @file    icp_txn.c
 * @author  Cypherock X1 Team
 * @brief   Source file to handle transaction signing logic for ICP protocol
 *
 * @copyright Copyright (c) 2024 HODL TECH PTE LTD
 * <br/> You may obtain a copy of license at <a href="https://mitcc.org/"
 *target=_blank>https://mitcc.org/</a>
 *
 ******************************************************************************
 * @attention
 *
 * (c) Copyright 2024 by HODL TECH PTE LTD
 *
 * Permission is hereby granted, free of charge, to any person obtaining
 * a copy of this software and associated documentation files (the
 * "Software"), to deal in the Software without restriction, including
 * without limitation the rights to use, copy, modify, merge, publish,
 * distribute, sublicense, and/or sell copies of the Software, and to
 * permit persons to whom the Software is furnished to do so, subject
 * to the following conditions:
 *
 * The above copyright notice and this permission notice shall be
 * included in all copies or substantial portions of the Software.
 *
 * THE SOFTWARE IS PROVIDED "AS IS", WITHOUT WARRANTY OF ANY KIND,
 * EXPRESS OR IMPLIED, INCLUDING BUT NOT LIMITED TO THE WARRANTIES OF
 * MERCHANTABILITY, FITNESS FOR A PARTICULAR PURPOSE AND NONINFRINGEMENT.
 * IN NO EVENT SHALL THE AUTHORS OR COPYRIGHT HOLDERS BE LIABLE FOR
 * ANY CLAIM, DAMAGES OR OTHER LIABILITY, WHETHER IN AN ACTION OF
 * CONTRACT, TORT OR OTHERWISE, ARISING FROM, OUT OF OR IN CONNECTION
 * WITH THE SOFTWARE OR THE USE OR OTHER DEALINGS IN THE SOFTWARE.
 *
 *
 * "Commons Clause" License Condition v1.0
 *
 * The Software is provided to you by the Licensor under the License,
 * as defined below, subject to the following condition.
 *
 * Without limiting other conditions in the License, the grant of
 * rights under the License will not include, and the License does not
 * grant to you, the right to Sell the Software.
 *
 * For purposes of the foregoing, "Sell" means practicing any or all
 * of the rights granted to you under the License to provide to third
 * parties, for a fee or other consideration (including without
 * limitation fees for hosting or consulting/ support services related
 * to the Software), a product or service whose value derives, entirely
 * or substantially, from the functionality of the Software. Any license
 * notice or attribution required by the License must also include
 * this Commons Clause License Condition notice.
 *
 * Software: All X1Wallet associated files.
 * License: MIT
 * Licensor: HODL TECH PTE LTD
 *
 ******************************************************************************
 */

/*****************************************************************************
 * INCLUDES
 *****************************************************************************/

#include <stdbool.h>
#include <stdint.h>
#include <stdlib.h>
#include <string.h>

#include "base58.h"
#include "composable_app_queue.h"
#include "constant_texts.h"
#include "exchange_main.h"
#include "icp/sign_txn.pb.h"
#include "icp_api.h"
#include "icp_context.h"
#include "icp_helpers.h"
#include "icp_priv.h"
#include "icp_txn_helpers.h"
#include "icrc_canisters.h"
#include "reconstruct_wallet_flow.h"
#include "sha2.h"
#include "status_api.h"
#include "ui_core_confirm.h"
#include "ui_screens.h"
#include "utils.h"
#include "wallet_list.h"

/*****************************************************************************
 * EXTERN AND GLOBAL VARIABLES
 *****************************************************************************/
#define ICP_DOMAIN_SEPARATOR_LEN 11
// "\x0Aic-request"
uint8_t domain_separator[ICP_DOMAIN_SEPARATOR_LEN] =
    {10, 105, 99, 45, 114, 101, 113, 117, 101, 115, 116};
/*****************************************************************************
 * PRIVATE MACROS AND DEFINES
 *****************************************************************************/

/*****************************************************************************
 * PRIVATE TYPEDEFS
 *****************************************************************************/
typedef icp_sign_txn_signature_response_t sig_t;

/*****************************************************************************
 * STATIC FUNCTION PROTOTYPES
 *****************************************************************************/

/**
 * @brief Checks if the provided query contains expected request.
 * @details The function performs the check on the request type and if the check
 * fails, then it will send an error to the host bitcoin app and return false.
 *
 * @param query Reference to an instance of icp_query_t containing query
 * received from host app
 * @param which_request The expected request type enum
 *
 * @return bool Indicating if the check succeeded or failed
 * @retval true If the query contains the expected request
 * @retval false If the query does not contain the expected request
 */
static bool check_which_request(const icp_query_t *query,
                                pb_size_t which_request);

/**
 * @brief The function prepares and sends empty responses
 *
 * @param which_response Constant value for the response type to be sent
 */
static void send_response(const pb_size_t which_response);

/**
 * @brief Validates the derivation path received in the request from host
 * @details The function validates the provided account derivation path in the
 * request. If invalid path is detected, the function will send an error to the
 * host and return false.
 *
 * @param request Reference to an instance of icp_sign_txn_request_t
 * @return bool Indicating if the verification passed or failed
 * @retval true If all the derivation path entries are valid
 * @retval false If any of the derivation path entries are invalid
 */
static bool validate_request_data(const icp_sign_txn_request_t *request);

/**
 * @brief Takes already received and decoded query for the user confirmation.
 * @details The function will verify if the query contains the
 * ICP_SIGN_TXN_REQUEST_INITIATE_TAG type of request. Additionally, the
 * wallet-id is validated for sanity and the derivation path for the account is
 * also validated. After the validations, user is prompted about the action for
 * confirmation. The function returns true indicating all the validation and
 * user confirmation was a success. The function also duplicates the data from
 * query into the icp_txn_context  for further processing.
 *
 * @param query Constant reference to the decoded query received from the host
 *
 * @return bool Indicating if the function actions succeeded or failed
 * @retval true If all the validation and user confirmation was positive
 * @retval false If any of the validation or user confirmation was negative
 */
static bool handle_initiate_query(const icp_query_t *query);

/**
 * @brief Receives unsigned txn from the host. If reception is successful, it
 * also parses the txn to ensure it's validity.
 * @note In case of any failure, a corresponding message is conveyed to the host
 *
 * @param query Reference to buffer of type icp_query_t
 * @return true If the txn is received in the internal buffers and is valid
 * @return false If the txn could not be received or it's validation failed
 */
static bool fetch_valid_input(icp_query_t *query);

/**
 * @brief This function executes user verification flow of the unsigned txn
 * received from the host.
 * @details The user verification flow is different for different type of
 * transactions.
 * @note This function expected that the unsigned txn is parsed using the helper
 * function.
 *
 * @return true If the user accepted the transaction display
 * @return false If any user rejection occured or P0 event occured
 */
static bool get_user_verification(void);

/**
 * @brief This function executes user verification flow of the unsigned coin txn
 * received from the host.
 * @note This function expected that the unsigned txn is parsed using the helper
 * function.
 *
 * @return true If the user accepted the transaction display
 * @return false If any user rejection occured or P0 event occured
 */
static bool get_user_verification_for_coin_txn(void);

/**
 * @brief This function executes user verification flow of the unsigned token
 * txn received from the host.
 * @note This function expected that the unsigned txn is parsed using the helper
 * function.
 *
 * @return true If the user accepted the transaction display
 * @return false If any user rejection occured or P0 event occured
 */
static bool get_user_verification_for_token_txn(void);

/**
 * @brief Calculates ED25519 curve based signature over the digest of the user
 * verified unsigned txn.
 * @details Seed reconstruction takes place within this function
 *
 * @param signature_buffer Reference to buffer where the signature will be
 * populated
 * @return true If the signature was computed successfully
 * @return false If signature could not be computed - maybe due to some error
 * during seed reconstruction phase
 */
static bool sign_txn(sig_t *signature);

/**
 * @brief Sends signature of the ICP unsigned txn to the host
 * @details The function waits for the host to send a request of type
 * ICP_SIGN_TXN_REQUEST_SIGNATURE_TAG and sends the response
 *
 * @param query Reference to buffer of type icp_query_t
 * @param signature Reference to signature to be sent to the host
 * @return true If the signature was sent successfully
 * @return false If the signature could not be sent - maybe due to and P0 event
 * or invalid request received from the host
 */
static bool send_signature(icp_query_t *query, const sig_t *signature);

/*****************************************************************************
 * STATIC VARIABLES
 *****************************************************************************/
static icp_txn_context_t *icp_txn_context = NULL;
static bool use_signature_verification = false;

/*****************************************************************************
 * GLOBAL VARIABLES
 *****************************************************************************/

/*****************************************************************************
 * STATIC FUNCTIONS
 *****************************************************************************/
static bool check_which_request(const icp_query_t *query,
                                pb_size_t which_request) {
  if (which_request != query->sign_txn.which_request) {
    icp_send_error(ERROR_COMMON_ERROR_CORRUPT_DATA_TAG,
                   ERROR_DATA_FLOW_INVALID_REQUEST);
    return false;
  }

  return true;
}

static void send_response(const pb_size_t which_response) {
  icp_result_t result = init_icp_result(ICP_RESULT_SIGN_TXN_TAG);
  result.sign_txn.which_response = which_response;
  icp_send_result(&result);
}

static bool validate_request_data(const icp_sign_txn_request_t *request) {
  bool status = true;

  if (!icp_derivation_path_guard(request->initiate.derivation_path,
                                 request->initiate.derivation_path_count)) {
    // TODO: add proper specific errors
    icp_send_error(ERROR_COMMON_ERROR_CORRUPT_DATA_TAG,
                   ERROR_DATA_FLOW_INVALID_DATA);
    status = false;
  }

  caq_node_data_t data = {.applet_id = get_applet_id()};

  memzero(data.params, sizeof(data.params));
  memcpy(data.params,
         request->initiate.wallet_id,
         sizeof(request->initiate.wallet_id));
  data.params[32] = EXCHANGE_FLOW_TAG_SEND;

  use_signature_verification = exchange_app_validate_caq(data);

  return status;
}

static bool handle_initiate_query(const icp_query_t *query) {
  char wallet_name[NAME_SIZE] = "";
  char msg[100] = "";

  // TODO: Handle wallet search failures - eg: Wallet ID not found, Wallet
  // ID found but is invalid/locked wallet
  if (!check_which_request(query, ICP_SIGN_TXN_REQUEST_INITIATE_TAG) ||
      !validate_request_data(&query->sign_txn) ||
      !get_wallet_name_by_id(query->sign_txn.initiate.wallet_id,
                             (uint8_t *)wallet_name,
                             icp_send_error)) {
    return false;
  }

  snprintf(msg, sizeof(msg), UI_TEXT_SIGN_TXN_PROMPT, ICP_NAME, wallet_name);
  // Take user consent to sign transaction for the wallet
  if (!core_confirmation(msg, icp_send_error)) {
    return false;
  }

  set_app_flow_status(ICP_SIGN_TXN_STATUS_CONFIRM);
  memcpy(&icp_txn_context->init_info,
         &query->sign_txn.initiate,
         sizeof(icp_sign_txn_initiate_request_t));

  send_response(ICP_SIGN_TXN_RESPONSE_CONFIRMATION_TAG);
  // show processing screen for a minimum duration (additional time will add due
  // to actual processing)
  delay_scr_init(ui_text_processing, DELAY_SHORT);
  return true;
}

static bool fetch_valid_input(icp_query_t *query) {
  if (!icp_get_query(query, ICP_QUERY_SIGN_TXN_TAG) &&
      !check_which_request(query, ICP_SIGN_TXN_REQUEST_TXN_DATA_TAG)) {
    return false;
  }

  const icp_sign_txn_data_t *txn_data = &query->sign_txn.txn_data;
  if (txn_data->has_icp_transfer_req == false) {
    return false;
  }

  icp_txn_context->icp_transfer_req = &txn_data->icp_transfer_req;

  // Verify request_type = "call"
  if (memcmp(icp_txn_context->icp_transfer_req->request_type, "call", 4) != 0) {
    return false;
  }

  // Verify method_name = "transfer" or "icrc1_transfer"
  if (memcmp(icp_txn_context->icp_transfer_req->method_name.bytes,
             "transfer",
             8) != 0 &&
      memcmp(icp_txn_context->icp_transfer_req->method_name.bytes,
             "icrc1_transfer",
             14) != 0) {
    return false;
  }

  send_response(ICP_SIGN_TXN_RESPONSE_DATA_ACCEPTED_TAG);

  icp_txn_context->is_token_transfer_txn =
      memcmp(icp_txn_context->icp_transfer_req->method_name.bytes,
             "icrc1_transfer",
             14) == 0;

  if (icp_txn_context->is_token_transfer_txn) {
    icp_txn_context->raw_icp_token_transfer_txn =
        (icp_token_transfer_t *)malloc(sizeof(icp_token_transfer_t));
  } else {
    icp_txn_context->raw_icp_coin_transfer_txn =
        (icp_coin_transfer_t *)malloc(sizeof(icp_coin_transfer_t));
  }

  if (!icp_parse_transfer_txn(icp_txn_context->icp_transfer_req->arg.bytes,
                              icp_txn_context->icp_transfer_req->arg.size,
                              icp_txn_context)) {
    icp_send_error(ERROR_COMMON_ERROR_CORRUPT_DATA_TAG,
                   ERROR_DATA_FLOW_INVALID_DATA);
    return false;
  }

  return true;
}

static bool is_token_whitelisted(const uint8_t *cansister_id,
                                 size_t canister_id_len,
                                 icrc_token_t *token) {
  const icrc_token_t *match = NULL;
  bool status = false;

  for (int16_t i = 0; i < ICRC_WHITELISTED_TOKEN_COUNT; i++) {
    if (canister_id_len == sizeof(icrc_tokens[i].ledger_canister_id) &&
        memcmp(cansister_id,
               icrc_tokens[i].ledger_canister_id,
               canister_id_len) == 0) {
      match = &icrc_tokens[i];
      status = true;
      break;
    }
  }

  if (NULL != token && NULL != match) {
    memcpy(token, match, sizeof(*match));
  }

  // return unknown empty token if not found in the whitelist
  if (!status) {
    icrc_token_t empty_token = {
        .ledger_canister_id = {},
        .symbol = "",
        .decimal = 0,
    };

    memcpy(token, &empty_token, sizeof(empty_token));
  }

  return status;
}

static bool get_user_verification_for_token_txn(void) {
  const uint8_t *canister_id =
      icp_txn_context->icp_transfer_req->canister_id.bytes;
  size_t canister_id_len = icp_txn_context->icp_transfer_req->canister_id.size;

  icrc_token_t token = {0};
  if (!is_token_whitelisted(canister_id, canister_id_len, &token)) {
    // Token Unverifed, Display warning
    delay_scr_init(ui_text_unverified_token, DELAY_TIME);

    char canister_principal_id[200] = {0};
    get_principal_id_to_display(
        canister_id, canister_id_len, canister_principal_id);

    if (!core_scroll_page(ui_text_verify_token_address,
                          canister_principal_id,
                          icp_send_error)) {
      return false;
    }

  } else {
    char msg[100] = "";
    snprintf(
        msg, sizeof(msg), UI_TEXT_SEND_TOKEN_PROMPT, token.symbol, ICP_NAME);
    if (!core_confirmation(msg, icp_send_error)) {
      return false;
    }
  }

  const icp_token_transfer_t *decoded_utxn =
      icp_txn_context->raw_icp_token_transfer_txn;

  // verify recipient principal id;
  char principal_id[200] = {0};
  get_principal_id_to_display(
      decoded_utxn->to.owner, ICP_PRINCIPAL_LENGTH, principal_id);

  // Now take user verification
  if (!core_scroll_page(
          ui_text_verify_principal_id, principal_id, icp_send_error)) {
    return false;
  }

  // verify recipient amount
  char amount_string[40] = {'\0'}, amount_decimal_string[30] = {'\0'};
  char display_amount[100] = "";

  uint8_t be_amount[8] = {0};
  int amount_index = 8;
  while (amount_index--)
    be_amount[amount_index] = decoded_utxn->amount >> 8 * (7 - amount_index);

  byte_array_to_hex_string(be_amount, 8, amount_string, sizeof(amount_string));
  if (!convert_byte_array_to_decimal_string(16,
                                            token.decimal,
                                            amount_string,
                                            amount_decimal_string,
                                            sizeof(amount_decimal_string))) {
    icp_send_error(ERROR_COMMON_ERROR_UNKNOWN_ERROR_TAG, 1);
    return false;
  }

  snprintf(display_amount,
           sizeof(display_amount),
           UI_TEXT_VERIFY_AMOUNT,
           amount_decimal_string,
           token.symbol);
  if (!core_confirmation(display_amount, icp_send_error)) {
    return false;
  }

  // verify fee
  if (decoded_utxn->has_fee) {
    char fee_string[40] = {'\0'}, fee_decimal_string[30] = {'\0'};
    char display_fee[100] = "";

    uint8_t be_fee[8] = {0};
    int fee_index = 8;
    while (fee_index--)
      be_fee[fee_index] = decoded_utxn->fee >> 8 * (7 - fee_index);

    byte_array_to_hex_string(be_fee, 8, fee_string, sizeof(fee_string));
    if (!convert_byte_array_to_decimal_string(16,
                                              token.decimal,
                                              fee_string,
                                              fee_decimal_string,
                                              sizeof(fee_decimal_string))) {
      icp_send_error(ERROR_COMMON_ERROR_UNKNOWN_ERROR_TAG, 1);
      return false;
    }

    snprintf(display_fee,
             sizeof(display_fee),
             UI_TEXT_VERIFY_FEE,
             fee_decimal_string,
             token.symbol);

    if (!core_confirmation(display_fee, icp_send_error)) {
      return false;
    }
  }

  // Verfy memo
  if (decoded_utxn->has_memo) {
    char memo_string[decoded_utxn->memo.size * 2 + 1];
    byte_array_to_hex_string(decoded_utxn->memo.bytes,
                             decoded_utxn->memo.size,
                             memo_string,
                             sizeof(memo_string));

    char display_memo[50 + decoded_utxn->memo.size * 2 + 1];
    snprintf(
        display_memo, sizeof(display_memo), UI_TEXT_VERIFY_MEMO, memo_string);

    if (!core_confirmation(display_memo, icp_send_error)) {
      return false;
    }
  }

  set_app_flow_status(ICP_SIGN_TXN_STATUS_VERIFY);
  return true;
}

static bool get_user_verification_for_coin_txn(void) {
  const icp_coin_transfer_t *decoded_utxn =
      icp_txn_context->raw_icp_coin_transfer_txn;

  char to_account_id[ICP_ACCOUNT_ID_LENGTH * 2 + 1] = "";

  byte_array_to_hex_string(decoded_utxn->to,
                           ICP_ACCOUNT_ID_LENGTH,
                           to_account_id,
                           ICP_ACCOUNT_ID_LENGTH * 2 + 1);

<<<<<<< HEAD
  if (use_signature_verification) {
    if (!exchange_validate_stored_signature(to_address, sizeof(to_address))) {
      return false;
    }
  }

  if (!core_scroll_page(ui_text_verify_address, to_address, icp_send_error)) {
=======
  if (!core_scroll_page(
          ui_text_verify_account_id, to_account_id, icp_send_error)) {
>>>>>>> 22e59e7c
    return false;
  }

  // verify recipient amount
  uint64_t amount = 0;
  memcpy(&amount, &decoded_utxn->amount.e8s, sizeof(uint64_t));
  char amount_string[30] = {'\0'};
  double decimal_amount = (double)amount;
  decimal_amount *= 1e-8;
  snprintf(amount_string, sizeof(amount_string), "%.*g", 8, decimal_amount);

  char display[100] = {'\0'};
  snprintf(display,
           sizeof(display),
           UI_TEXT_VERIFY_AMOUNT,
           amount_string,
           ICP_LUNIT);

  if (!core_confirmation(display, icp_send_error)) {
    return false;
  }

  // verify transaction fee
  uint64_t fee = 0;
  memcpy(&fee, &decoded_utxn->fee.e8s, sizeof(uint64_t));
  char fee_string[30] = {'\0'};
  double decimal_fee = (double)fee;
  decimal_fee *= 1e-8;
  snprintf(fee_string, sizeof(fee_string), "%.*g", 8, decimal_fee);

  snprintf(display, sizeof(display), UI_TEXT_VERIFY_FEE, fee_string, ICP_LUNIT);

  if (!core_confirmation(display, icp_send_error)) {
    return false;
  }

  // verify memo
  char memo_string[30] = "";
  snprintf(memo_string, sizeof(memo_string), "%llu", decoded_utxn->memo);

  char display_memo[50] = {'\0'};
  snprintf(
      display_memo, sizeof(display_memo), UI_TEXT_VERIFY_MEMO, memo_string);

  if (!core_confirmation(display_memo, icp_send_error)) {
    return false;
  }

  set_app_flow_status(ICP_SIGN_TXN_STATUS_VERIFY);

  return true;
}

static bool get_user_verification(void) {
  if (icp_txn_context->is_token_transfer_txn) {
    return get_user_verification_for_token_txn();
  }
  return get_user_verification_for_coin_txn();
}

static bool sign_txn(sig_t *signature) {
  uint8_t seed[64] = {0};
  if (!reconstruct_seed(
          icp_txn_context->init_info.wallet_id, seed, icp_send_error)) {
    memzero(seed, sizeof(seed));
    // TODO: handle errors of reconstruction flow
    return false;
  }

  set_app_flow_status(ICP_SIGN_TXN_STATUS_SEED_GENERATED);

  uint8_t request_id[SHA256_DIGEST_LENGTH] = {0};
  hash_icp_transfer_request(icp_txn_context->icp_transfer_req, request_id);

  uint8_t result[SHA256_DIGEST_LENGTH + ICP_DOMAIN_SEPARATOR_LEN] = {0};
  memcpy(result, domain_separator, ICP_DOMAIN_SEPARATOR_LEN);
  memcpy(result + ICP_DOMAIN_SEPARATOR_LEN, request_id, SHA256_DIGEST_LENGTH);

  uint8_t digest[SHA256_DIGEST_LENGTH] = {0};
  sha256_Raw(result, SHA256_DIGEST_LENGTH + ICP_DOMAIN_SEPARATOR_LEN, digest);

  HDNode hdnode = {0};
  derive_hdnode_from_path(icp_txn_context->init_info.derivation_path,
                          icp_txn_context->init_info.derivation_path_count,
                          SECP256K1_NAME,
                          seed,
                          &hdnode);

  ecdsa_sign_digest(&secp256k1,
                    hdnode.private_key,
                    digest,
                    signature->transfer_req_signature,
                    NULL,
                    NULL);

  uint8_t read_state_request_id[SHA256_DIGEST_LENGTH] = {0};
  get_icp_read_state_request_id(read_state_request_id,
                                request_id,
                                sizeof(request_id),
                                icp_txn_context->icp_transfer_req);

  uint8_t read_state_request_result[SHA256_DIGEST_LENGTH +
                                    ICP_DOMAIN_SEPARATOR_LEN] = {0};
  memcpy(read_state_request_result, domain_separator, ICP_DOMAIN_SEPARATOR_LEN);
  memcpy(read_state_request_result + ICP_DOMAIN_SEPARATOR_LEN,
         read_state_request_id,
         SHA256_DIGEST_LENGTH);

  uint8_t read_state_request_digest[SHA256_DIGEST_LENGTH] = {0};
  sha256_Raw(read_state_request_result,
             SHA256_DIGEST_LENGTH + ICP_DOMAIN_SEPARATOR_LEN,
             read_state_request_digest);

  ecdsa_sign_digest(&secp256k1,
                    hdnode.private_key,
                    read_state_request_digest,
                    signature->read_state_req_signature,
                    NULL,
                    NULL);

  memzero(request_id, sizeof(request_id));
  memzero(read_state_request_id, sizeof(read_state_request_id));
  memzero(result, sizeof(result));
  memzero(read_state_request_result, sizeof(read_state_request_result));
  memzero(digest, sizeof(digest));
  memzero(read_state_request_digest, sizeof(read_state_request_digest));
  memzero(seed, sizeof(seed));
  memzero(&hdnode, sizeof(hdnode));

  return true;
}

static bool send_signature(icp_query_t *query, const sig_t *signature) {
  icp_result_t result = init_icp_result(ICP_RESULT_SIGN_TXN_TAG);
  result.sign_txn.which_response = ICP_SIGN_TXN_RESPONSE_SIGNATURE_TAG;

  if (!icp_get_query(query, ICP_QUERY_SIGN_TXN_TAG) ||
      !check_which_request(query, ICP_SIGN_TXN_REQUEST_SIGNATURE_TAG)) {
    return false;
  }

  memcpy(&result.sign_txn.signature, signature, sizeof(sig_t));

  icp_send_result(&result);
  return true;
}

/*****************************************************************************
 * GLOBAL FUNCTIONS
 *****************************************************************************/

void icp_sign_transaction(icp_query_t *query) {
  icp_txn_context = (icp_txn_context_t *)malloc(sizeof(icp_txn_context_t));
  memzero(icp_txn_context, sizeof(icp_txn_context_t));

  sig_t signature = {0};

  if (handle_initiate_query(query) && fetch_valid_input(query) &&
      get_user_verification() && sign_txn(&signature) &&
      send_signature(query, &signature)) {
    delay_scr_init(ui_text_check_cysync, DELAY_TIME);
  }

  if (icp_txn_context) {
    if (icp_txn_context->raw_icp_coin_transfer_txn) {
      free(icp_txn_context->raw_icp_coin_transfer_txn);
      icp_txn_context->raw_icp_coin_transfer_txn = NULL;
    }
    if (icp_txn_context->raw_icp_token_transfer_txn) {
      free(icp_txn_context->raw_icp_token_transfer_txn);
      icp_txn_context->raw_icp_token_transfer_txn = NULL;
    }
    free(icp_txn_context);
    icp_txn_context = NULL;
  }
}<|MERGE_RESOLUTION|>--- conflicted
+++ resolved
@@ -540,18 +540,14 @@
                            to_account_id,
                            ICP_ACCOUNT_ID_LENGTH * 2 + 1);
 
-<<<<<<< HEAD
   if (use_signature_verification) {
-    if (!exchange_validate_stored_signature(to_address, sizeof(to_address))) {
+    if (!exchange_validate_stored_signature(to_account_id, sizeof(to_account_id))) {
       return false;
     }
   }
 
-  if (!core_scroll_page(ui_text_verify_address, to_address, icp_send_error)) {
-=======
   if (!core_scroll_page(
           ui_text_verify_account_id, to_account_id, icp_send_error)) {
->>>>>>> 22e59e7c
     return false;
   }
 
