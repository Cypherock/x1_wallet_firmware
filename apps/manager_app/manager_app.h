--- conflicted
+++ resolved
@@ -56,12 +56,12 @@
 void get_device_info_flow(const manager_query_t *query);
 
 /**
-<<<<<<< HEAD
  * @brief Guided user training during the user on-boarding
  */
 // TODO: Move to manager_app_priv.h
 void manager_user_training(manager_query_t *query);
-=======
+
+/**
  * @brief Initiates the device authentication flow. Exits in case the flow is
  * completed or a P0 event occurs.
  *
@@ -69,6 +69,5 @@
  */
 // TODO: Move to manager_app_priv.h
 void device_authentication_flow(const manager_query_t *query);
->>>>>>> 2ffdcdff
 
 #endif /* MANAGER_APP_H */