--- conflicted
+++ resolved
@@ -437,17 +437,7 @@
         if (true == auth_card_data->ctx.pair_card_required) {
           uint8_t card_number =
               decode_card_number(auth_card_data->ctx.acceptable_cards);
-<<<<<<< HEAD
-          bool pairing_done = pair_card_operation(card_number,
-                                                  auth_card_data->ctx.heading,
-                                                  auth_card_data->ctx.message);
-
-          if (true != pairing_done) {
-            manager_send_error(ERROR_COMMON_ERROR_CARD_ERROR_TAG,
-                               ERROR_CARD_ERROR_UNKNOWN);
-            delay_scr_init(ui_text_card_authentication_failed, DELAY_TIME);
-            return false;
-=======
+
           uint32_t pairing_status = DEFAULT_VALUE_IN_FLASH;
           if (CARD_OPERATION_SUCCESS !=
               card_pair_without_retap(card_number, &pairing_status)) {
@@ -455,8 +445,7 @@
             manager_send_error(ERROR_COMMON_ERROR_CARD_ERROR_TAG,
                                get_card_error_from_nfc_status(pairing_status));
             delay_scr_init(ui_text_card_authentication_failed, DELAY_TIME);
-            return MANAGER_TASK_FAILED;
->>>>>>> 78084f1d
+            return false;
           }
           UPDATE_FLOW_STATUS(auth_card_data,
                              MANAGER_AUTH_CARD_STATUS_PAIRING_DONE);
