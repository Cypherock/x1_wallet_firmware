--- conflicted
+++ resolved
@@ -143,10 +143,6 @@
 
   // TODO: Check if on-boarding default screen is to be rendered
   onboarding_set_static_screen();
-<<<<<<< HEAD
-  core_status_set_flow_status(0);
-=======
->>>>>>> 2ffdcdff
 
   return;
 }