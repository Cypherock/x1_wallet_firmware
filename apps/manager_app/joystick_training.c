/**
 * @file    joystick_training.c
 * @author  Cypherock X1 Team
 * @brief   Joystick training flow for user on-boarding.
 * @copyright Copyright (c) 2023 HODL TECH PTE LTD
 * <br/> You may obtain a copy of license at <a href="https://mitcc.org/"
 *target=_blank>https://mitcc.org/</a>
 *
 ******************************************************************************
 * @attention
 *
 * (c) Copyright 2023 by HODL TECH PTE LTD
 *
 * Permission is hereby granted, free of charge, to any person obtaining
 * a copy of this software and associated documentation files (the
 * "Software"), to deal in the Software without restriction, including
 * without limitation the rights to use, copy, modify, merge, publish,
 * distribute, sublicense, and/or sell copies of the Software, and to
 * permit persons to whom the Software is furnished to do so, subject
 * to the following conditions:
 *
 * The above copyright notice and this permission notice shall be
 * included in all copies or substantial portions of the Software.
 *
 * THE SOFTWARE IS PROVIDED "AS IS", WITHOUT WARRANTY OF ANY KIND,
 * EXPRESS OR IMPLIED, INCLUDING BUT NOT LIMITED TO THE WARRANTIES OF
 * MERCHANTABILITY, FITNESS FOR A PARTICULAR PURPOSE AND NONINFRINGEMENT.
 * IN NO EVENT SHALL THE AUTHORS OR COPYRIGHT HOLDERS BE LIABLE FOR
 * ANY CLAIM, DAMAGES OR OTHER LIABILITY, WHETHER IN AN ACTION OF
 * CONTRACT, TORT OR OTHERWISE, ARISING FROM, OUT OF OR IN CONNECTION
 * WITH THE SOFTWARE OR THE USE OR OTHER DEALINGS IN THE SOFTWARE.
 *
 *
 * "Commons Clause" License Condition v1.0
 *
 * The Software is provided to you by the Licensor under the License,
 * as defined below, subject to the following condition.
 *
 * Without limiting other conditions in the License, the grant of
 * rights under the License will not include, and the License does not
 * grant to you, the right to Sell the Software.
 *
 * For purposes of the foregoing, "Sell" means practicing any or all
 * of the rights granted to you under the License to provide to third
 * parties, for a fee or other consideration (including without
 * limitation fees for hosting or consulting/ support services related
 * to the Software), a product or service whose value derives, entirely
 * or substantially, from the functionality of the Software. Any license
 * notice or attribution required by the License must also include
 * this Commons Clause License Condition notice.
 *
 * Software: All X1Wallet associated files.
 * License: MIT
 * Licensor: HODL TECH PTE LTD
 *
 ******************************************************************************
 */

/*****************************************************************************
 * INCLUDES
 *****************************************************************************/

#include "constant_texts.h"
#include "events.h"
#include "manager_api.h"
#include "onboarding.h"
#include "status_api.h"
#include "ui_delay.h"
#include "ui_joystick_training.h"

/*****************************************************************************
 * EXTERN VARIABLES
 *****************************************************************************/

/*****************************************************************************
 * PRIVATE MACROS AND DEFINES
 *****************************************************************************/

#define JOYSTICK_TRAIN_STEPS 5

/*****************************************************************************
 * PRIVATE TYPEDEFS
 *****************************************************************************/

typedef struct joystick_step {
  const char
      *instruction; /**< Message shown on display for the training step */
  joystick_actions_e user_action; /**< The expected user action to wait for in
                                     the current joystick step */
  manager_train_joystick_status_t
      status; /**< The flow status to be set into the core state */
} joystick_step_t;

/*****************************************************************************
 * STATIC VARIABLES
 *****************************************************************************/

/*****************************************************************************
 * GLOBAL VARIABLES
 *****************************************************************************/

/*****************************************************************************
 * STATIC FUNCTION PROTOTYPES
 *****************************************************************************/
/**
 * @brief This function returns the which_request tag of request of type
 * manager_train_joystick_request_t
 *
 * @param request Reference to query
 * @return pb_size_t The which_request tag held in the query
 */
static pb_size_t get_which_request(const manager_train_joystick_request_t *req);

/**
 * @brief Sends the received message to host app.
 * @details The function internally calls manager_send_result to send the
 * message to host.
 *
 * @param training Reference to a filled structure instance of
 * manager_train_joystick_response_t
 */
static void send_training_response(manager_train_joystick_response_t *resp);

/**
 * @brief Used to handle each joystick training
 * @details The function will render display with received message and then
 * listen for UI event for the expected user action on joystick.
 * The function **ignores timeout events** since currently, there is not
 * way to disable it. Also, in case of abort, it will clear usb event
 * (usb_clear_event) and silently return.
 * Upon receiving the UI event, the function will then update the core flow
 * status.
 *
 * @param ctx Reference to the initialized instance of training_context_t
 * @param step_index The current index of joystick training to be fetched from
 * the provided context
 *
 * @return Returns if the step completed successfully.
 * @retval true If the joystick training step succeeds.
 * @retval false If any abort event is received
 */
static bool training_step(const joystick_step_t *step);

/*****************************************************************************
 * STATIC FUNCTIONS
 *****************************************************************************/
static pb_size_t get_which_request(
    const manager_train_joystick_request_t *request) {
  return request->which_request;
}

static void send_training_response(manager_train_joystick_response_t *resp) {
  manager_result_t result =
      init_manager_result(MANAGER_RESULT_TRAIN_JOYSTICK_TAG);
  memcpy(&(result.train_joystick),
         resp,
         sizeof(manager_train_joystick_response_t));
  manager_send_result(&result);
  return;
}

static bool training_step(const joystick_step_t *step) {
  evt_status_t events;
  joystick_train_init(step->instruction, step->user_action);
  do {
    events = get_events(EVENT_CONFIG_UI, MAX_INACTIVITY_TIMEOUT);
    if (events.p0_event.abort_evt) {
      usb_clear_event();
      return false;
    }
  } while (!events.ui_event.event_occured);
  core_status_set_flow_status(step->status);
  return true;
}

/*****************************************************************************
 * GLOBAL FUNCTIONS
 *****************************************************************************/

void manager_joystick_training(manager_query_t *query) {
  /* Validate if this flow is allowed */
<<<<<<< HEAD
  if (!onboarding_step_allowed(MANAGER_ONBOARDING_STEP_JOYSTICK_TRAINING)) {
    // TODO: Reject query
=======
  if (false == onboarding_step_allowed(ONBOARDING_JOYSTICK_TRAINING)) {
    manager_send_data_flow_error(ERROR_DATA_FLOW_INVALID_QUERY);
    return;
  }

  /* Validate request */
  if (MANAGER_TRAIN_JOYSTICK_REQUEST_INITIATE_TAG !=
      get_which_request(&query->train_joystick)) {
    manager_send_data_flow_error(ERROR_DATA_FLOW_INVALID_REQUEST);
    return;
>>>>>>> 286899e9
  }

  const joystick_step_t steps[JOYSTICK_TRAIN_STEPS] = {
      {.instruction = ui_text_joystick_up,
       .user_action = JOYSTICK_ACTION_UP,
       .status = MANAGER_TRAIN_JOYSTICK_UP},
      {.instruction = ui_text_joystick_right,
       .user_action = JOYSTICK_ACTION_RIGHT,
       .status = MANAGER_TRAIN_JOYSTICK_RIGHT},
      {.instruction = ui_text_joystick_down,
       .user_action = JOYSTICK_ACTION_DOWN,
       .status = MANAGER_TRAIN_JOYSTICK_DOWN},
      {.instruction = ui_text_joystick_left,
       .user_action = JOYSTICK_ACTION_LEFT,
       .status = MANAGER_TRAIN_JOYSTICK_LEFT},
      {.instruction = ui_text_joystick_center,
       .user_action = JOYSTICK_ACTION_CENTER,
       .status = MANAGER_TRAIN_JOYSTICK_CENTER}};

  core_status_set_device_waiting_on(CORE_DEVICE_WAITING_ON_IDLE);

  uint8_t step_index = 0;
  for (step_index = 0; step_index < JOYSTICK_TRAIN_STEPS; step_index++) {
    const joystick_step_t *step = &steps[step_index];
    if (false == training_step(step)) {
      // training step was aborted; exit flow
      return;
    }
  }

  onboarding_set_step_done(MANAGER_ONBOARDING_STEP_JOYSTICK_TRAINING);

  manager_train_joystick_response_t training =
      MANAGER_TRAIN_JOYSTICK_RESPONSE_INIT_ZERO;

  training.which_response = MANAGER_TRAIN_JOYSTICK_RESPONSE_RESULT_TAG;
  send_training_response(&training);

  delay_scr_init(ui_text_joystick_checkup_complete, DELAY_TIME);
}<|MERGE_RESOLUTION|>--- conflicted
+++ resolved
@@ -179,11 +179,7 @@
 
 void manager_joystick_training(manager_query_t *query) {
   /* Validate if this flow is allowed */
-<<<<<<< HEAD
   if (!onboarding_step_allowed(MANAGER_ONBOARDING_STEP_JOYSTICK_TRAINING)) {
-    // TODO: Reject query
-=======
-  if (false == onboarding_step_allowed(ONBOARDING_JOYSTICK_TRAINING)) {
     manager_send_data_flow_error(ERROR_DATA_FLOW_INVALID_QUERY);
     return;
   }
@@ -193,7 +189,6 @@
       get_which_request(&query->train_joystick)) {
     manager_send_data_flow_error(ERROR_DATA_FLOW_INVALID_REQUEST);
     return;
->>>>>>> 286899e9
   }
 
   const joystick_step_t steps[JOYSTICK_TRAIN_STEPS] = {
