--- conflicted
+++ resolved
@@ -28,17 +28,12 @@
 #include "secp256k1.h"
 #include "sha2.h"
 #include "utils.h"
-<<<<<<< HEAD
-#include "logger.h"
-#include "assert_conf.h"
-
-#define IS_HARDENED(x)     ((x & 0x80000000) == 0x80000000)
+
+#define IS_HARDENED(x) ((x & 0x80000000) == 0x80000000)
 #define IS_NON_HARDENED(x) ((x & 0x80000000) == 0)
 
-#define XPUB_DEFAULT_DEPTH  3
-#define ADDR_DEFAULT_DEPTH  5
-=======
->>>>>>> 23fe8f0a
+#define XPUB_DEFAULT_DEPTH 3
+#define ADDR_DEFAULT_DEPTH 5
 
 /// Bitcoin coin index
 #define BITCOIN 0x80000000
