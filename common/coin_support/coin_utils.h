--- conflicted
+++ resolved
@@ -423,22 +423,6 @@
  */
 bool verify_receive_derivation_path(const uint32_t *path, uint8_t depth);
 
-<<<<<<< HEAD
-/**
- * @brief Generates an user readable account name comprising account type and account
- * number as a reflection of the unchecked derivation path values/levels.
- *
- * @param[in] path            The address derivation path to be checked
- * @param[in] account_type    The account type/tag
- * @param[out] account_name   Storage for resulting account name by this function
- * @param[in] out_len         The max length of the output storage
- *
- * @return uint16_t     The length of the resulting account name
- *
- * @since v1.0.0
- */
-uint16_t get_account_name(const uint32_t *path, uint16_t account_type, char *account_name, uint8_t out_len);
-
 /**
  * @brief Generates an user readable derivation path from a uint32_t path array.
  *        will only write the output until the out_len is reached, i.e. an error will be returned
@@ -457,6 +441,4 @@
                                      char *output,
                                      const size_t out_len);
 
-=======
->>>>>>> 2e8c0556
 #endif