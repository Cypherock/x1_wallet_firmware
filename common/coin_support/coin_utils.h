--- conflicted
+++ resolved
@@ -66,11 +66,8 @@
     COIN_TYPE_DASH = 0x05,
     COIN_TYPE_ETHEREUM = 0x06,
     COIN_TYPE_NEAR = 0x07,
-<<<<<<< HEAD
     COIN_TYPE_POLYGON = 0x08,
-=======
     COIN_TYPE_SOLANA = 0x09,
->>>>>>> 70bb3d46
 }Coin_Type;
 
 #pragma pack(push, 1)
