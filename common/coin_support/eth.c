/**
 * @file    eth.c
 * @author  Cypherock X1 Team
 * @brief   Title of the file.
 *          Short description of the file
 * @copyright Copyright (c) 2022 HODL TECH PTE LTD
 * <br/> You may obtain a copy of license at <a href="https://mitcc.org/" target=_blank>https://mitcc.org/</a>
 * 
 ******************************************************************************
 * @attention
 *
 * (c) Copyright 2022 by HODL TECH PTE LTD
 *
 * Permission is hereby granted, free of charge, to any person obtaining
 * a copy of this software and associated documentation files (the
 * "Software"), to deal in the Software without restriction, including
 * without limitation the rights to use, copy, modify, merge, publish,
 * distribute, sublicense, and/or sell copies of the Software, and to
 * permit persons to whom the Software is furnished to do so, subject
 * to the following conditions:
 * 
 * The above copyright notice and this permission notice shall be
 * included in all copies or substantial portions of the Software.
 *  
 * THE SOFTWARE IS PROVIDED "AS IS", WITHOUT WARRANTY OF ANY KIND,
 * EXPRESS OR IMPLIED, INCLUDING BUT NOT LIMITED TO THE WARRANTIES OF
 * MERCHANTABILITY, FITNESS FOR A PARTICULAR PURPOSE AND NONINFRINGEMENT.
 * IN NO EVENT SHALL THE AUTHORS OR COPYRIGHT HOLDERS BE LIABLE FOR
 * ANY CLAIM, DAMAGES OR OTHER LIABILITY, WHETHER IN AN ACTION OF
 * CONTRACT, TORT OR OTHERWISE, ARISING FROM, OUT OF OR IN CONNECTION
 * WITH THE SOFTWARE OR THE USE OR OTHER DEALINGS IN THE SOFTWARE.
 *  
 *  
 * "Commons Clause" License Condition v1.0
 *  
 * The Software is provided to you by the Licensor under the License,
 * as defined below, subject to the following condition.
 *  
 * Without limiting other conditions in the License, the grant of
 * rights under the License will not include, and the License does not
 * grant to you, the right to Sell the Software.
 *  
 * For purposes of the foregoing, "Sell" means practicing any or all
 * of the rights granted to you under the License to provide to third
 * parties, for a fee or other consideration (including without
 * limitation fees for hosting or consulting/ support services related
 * to the Software), a product or service whose value derives, entirely
 * or substantially, from the functionality of the Software. Any license
 * notice or attribution required by the License must also include
 * this Commons Clause License Condition notice.
 *  
 * Software: All X1Wallet associated files.
 * License: MIT
 * Licensor: HODL TECH PTE LTD
 *
 ******************************************************************************
 */
#include "eth.h"
#include "pb_decode.h"
#include "assert_conf.h"
#include "contracts.h"
#include "eth_sign_data/eip712_utils.h"
#include "int-util.h"
#include "logger.h"
#include "utils.h"

extern ui_display_node *current_display_node;

static uint8_t rlp_encode_decimal(uint64_t dec, uint8_t offset, uint8_t *metadata);

/* Refer https://www.4byte.directory/signatures/?bytes4_signature=0x7c025200 */
#define EVM_swap_TAG      (0x12aa3caf)
#define EVM_swap_NUM_ARGS 10
const Abi_Type_e EVM_swapDataType[EVM_swap_NUM_ARGS] = {
    Abi_address_e, Abi_address_e, Abi_address_e, Abi_address_e,       Abi_address_e,
    Abi_uint256_e, Abi_uint256_e, Abi_uint256_e, Abi_bytes_dynamic_e, Abi_bytes_dynamic_e};

const char *EVM_swap_Title = "Function: swap";
const char *EVM_swap_Signature =
    "swap(address,(address,address,address,address,uint256,uint256,uint256),bytes,bytes)";

/* Refer https://www.4byte.directory/signatures/?bytes4_signature=0xe449022e */
#define EVM_uniswapV3Swap_TAG      (0xe449022e)
#define EVM_uniswapV3Swap_NUM_ARGS 3
const Abi_Type_e EVM_uniswapV3SwapDataType[EVM_uniswapV3Swap_NUM_ARGS] = {
    Abi_uint256_e, Abi_uint256_e, Abi_uint256_array_dynamic_e};

const char *EVM_uniswapV3Swap_Title     = "Function: uniswapV3Swap";
const char *EVM_uniswapV3Swap_Signature = "uniswapV3Swap(uint256,uint256,uint256[])";

/* Refer https://www.4byte.directory/signatures/?bytes4_signature=0x42842e0e */
#define EVM_safeTransferFrom_TAG      (0x42842e0e)
#define EVM_safeTransferFrom_NUM_ARGS 3
const Abi_Type_e EVM_safeTransferFromDataType[EVM_safeTransferFrom_NUM_ARGS] = {
    Abi_address_e, Abi_address_e, Abi_uint256_e};

const char *EVM_safeTransferFrom_Title     = "Function: safeTransferFrom";
const char *EVM_safeTransferFrom_Signature = "safeTransferFrom(address,address,uint256)";

/* Refer https://www.4byte.directory/signatures/?bytes4_signature=0xd0e30db0 */
#define EVM_deposit_TAG      (0xd0e30db0)
#define EVM_deposit_NUM_ARGS 0
const Abi_Type_e EVM_depositDataType[EVM_deposit_NUM_ARGS] = {

};

const char *EVM_deposit_Title     = "Function: deposit";
const char *EVM_deposit_Signature = "deposit()";

/**
 * @brief
 * @details
 *
 * @param [in] ch
 *
 * @return return index of hex-chars
 * @retval
 *
 * @see
 * @since v1.0.0
 *
 * @note
 */
static uint64_t get_index_of_signs(char ch) {
  if (ch >= '0' && ch <= '9') {
    return ch - '0';
  }
  if (ch >= 'A' && ch <= 'F') {
    return ch - 'A' + 10;
  }
  if (ch >= 'a' && ch <= 'f') {
    return ch - 'a' + 10;
  }
  return -1;
}

/**
 * @brief Get the RLP decoded data, length, type.
 * @details
 *
 * @param [in] seq          Sequence of bytes of RLP encoded data.
 * @param [in] seq_len      Length of RLP decoded data.
 * @param [out] decoded_len  Size of length.
 * @param [out] type         Type of data (LIST or STRING)
 *
 * @return Length of bytes after length.
 * @retval
 *
 * @see
 * @since v1.0.0
 *
 * @note
 */
static uint64_t get_decode_length(const uint8_t *seq, const uint64_t seq_len, uint64_t *decoded_len,
                           seq_type *type) {
  uint8_t first_byte = *seq;
  uint64_t item_bytes_len = 0;
  if (first_byte <= 0x7f) {
    item_bytes_len = 1;
    *type = STRING;
    *decoded_len = 0;
  } else if (first_byte <= 0xb7 &&
             seq_len >
                 (first_byte - 0x80)) 
  {
    item_bytes_len = first_byte - 0x80;
    *type = STRING;
    *decoded_len = 1;
  } else if (first_byte <= 0xbf && seq_len > (first_byte - 0xb7)) {
    uint8_t len = first_byte - 0xb7;
    uint8_t buffer_len[len];
    char hex_len[len * 2 + 1];
    hex_len[len * 2] = '\0';
    *decoded_len = 1;
    memcpy(buffer_len, seq + *decoded_len, len);
    *decoded_len += len;
    byte_array_to_hex_string(buffer_len, len, hex_len, sizeof(hex_len));
    item_bytes_len = hex2dec(hex_len);
    *type = STRING;
  } else if (first_byte <= 0xf7 && seq_len > (first_byte - 0xc0)) {
    item_bytes_len = first_byte - 0xc0;
    *type = LIST;
    *decoded_len = 1;
  } else if (first_byte <= 0xff && seq_len > (first_byte - 0xf7)) {
    uint8_t len = first_byte - 0xf7;
    uint8_t buffer_len[len];
    char hex_len[len * 2 + 1];
    hex_len[len * 2] = '\0';

    *decoded_len = 1;
    memcpy(buffer_len, seq + *decoded_len, len);
    *decoded_len += len;
    byte_array_to_hex_string(buffer_len, len, hex_len, sizeof(hex_len));
    item_bytes_len = hex2dec(hex_len);
    *type = LIST;
  } else {
        // Intentionally unimplemented...
  }

  return item_bytes_len;
}

/**
 * @brief Converts byte array to RLP encoded byte array.
 * @details
 *
 * @param [in] byte Byte array to convert.
 * @param [in] len Length of byte array.
 * @param [in] type Type of data (STRING or LIST)
 * @param [out] encoded_byte Converted byte array.
 *
 * @return Size of length.
 * @retval
 *
 * @see
 * @since v1.0.0
 *
 * @note
 */
static uint64_t rlp_encode_byte(const uint8_t *byte, const uint64_t len, const seq_type type, uint8_t *encoded_byte)
{
  uint64_t meta_size = 0;

  if (type == STRING) {
    if (len == 1 && byte[0] < 0x80) {
      if (encoded_byte)
        encoded_byte[0] = byte[0];
    } else if ((len + 0x80) < 0xb8) {
      if (encoded_byte)
        encoded_byte[0] = 0x80 + len;
      meta_size = 1;
    } else {
      meta_size = rlp_encode_decimal(len, 0xb7, encoded_byte);
    }
  }
  else if (type == LIST) {
    if ((len + 0xc0) < 0xf8) {
      if (encoded_byte)
        encoded_byte[0] = 0xc0 + len;
      meta_size = 1;
    } else {
      meta_size = rlp_encode_decimal(len, 0xf7, encoded_byte);
    }
  }

  if (byte && encoded_byte)
    memcpy(&encoded_byte[meta_size], byte, len);
  return meta_size;
}

/**
 * @brief Converts decimal to RLP encoded byte array.
 * @details
 *
 * @param [] dec        Decimal value.
 * @param [] offset     Offset for the metadata array.
 * @param [] metadata   Byte array to store the converted decimal.
 *
 * @return Size of converted encoded decimal.
 * @retval
 *
 * @see
 * @since v1.0.0
 *
 * @note
 */
static uint8_t rlp_encode_decimal(const uint64_t dec, const uint8_t offset, uint8_t *metadata)
{
  uint32_t meta_size = 0;
  uint8_t len_hex[8];
  uint64_t s = dec_to_hex(dec, len_hex, 8);

  if (offset == 0)
  {
    meta_size = rlp_encode_byte(len_hex, s, STRING, metadata);
  }
  else
  {
    if (metadata) {
      metadata[0] = offset + s;
      memcpy(&metadata[1], len_hex + 8 - s, s);
    }
    meta_size = 1 + s;
  }
  return meta_size;
}

static ui_display_node *eth_create_typed_data_display_nodes(TypedDataStruct_TypedDataNode *root,
                                                            ui_display_node **display_node) {
  queue *q = create_queue();
  enqueue(q, root, "");
  ui_display_node *temp = *display_node;
  while (!is_empty(q)) {
    int node_count = 0;
    node_count     = q->count;
    while (node_count > 0) {
      queue_node *node                         = dequeue(q);
      TypedDataStruct_TypedDataNode *curr_node = node->tree_node;
      char buffer[BUFFER_SIZE]                 = {0};
      snprintf(buffer, BUFFER_SIZE, "%s%s", node->prefix, curr_node->name);

      char data[BUFFER_SIZE] = {0};
      fill_string_with_data(curr_node, data, sizeof(data));

      temp->next = ui_create_display_node(buffer, BUFFER_SIZE, data, sizeof(data));
      temp       = temp->next;

      for (int i = 0; i < curr_node->children_count; i++) {
        char prefix[1024] = {0};
        strcat(prefix, node->prefix);
        strcat(prefix, node->tree_node->name);
        strcat(prefix, ".");
        enqueue(q, curr_node->children + i, prefix);
      }
      // free(node);
      node_count--;
    }
  }

  return temp;
}

static uint16_t get_unsigned_data_array_from_msg(const MessageData *msg_data, uint8_t **out) {
    switch (msg_data->messageType) {
        case MessageData_MessageType_ETH_SIGN:
        case MessageData_MessageType_PERSONAL_SIGN: {
            char size_string[256] = {0};
            uint8_t number_of_digits_in_data_size =
                snprintf(size_string, sizeof(size_string), "%d", msg_data->data_bytes->size);
            uint16_t data_size = sizeof(ETH_PERSONAL_SIGN_IDENTIFIER) - 1 +
                                 number_of_digits_in_data_size + msg_data->data_bytes->size;
            uint16_t offset = 0;
            *out            = cy_malloc(data_size);
            memzero(*out, data_size);
            memcpy(*out, ETH_PERSONAL_SIGN_IDENTIFIER, sizeof(ETH_PERSONAL_SIGN_IDENTIFIER) - 1);
            offset += sizeof(ETH_PERSONAL_SIGN_IDENTIFIER) - 1;
            memcpy(*out + offset, size_string, number_of_digits_in_data_size);
            offset += number_of_digits_in_data_size;
            memcpy(*out + offset, msg_data->data_bytes->bytes, msg_data->data_bytes->size);
            return data_size;
        } break;
        case MessageData_MessageType_SIGN_TYPED_DATA: {
            uint16_t data_size = sizeof(ETH_SIGN_TYPED_DATA_IDENTIFIER) - 1 + HASH_SIZE * 2;
            uint16_t offset    = 0;
            *out               = cy_malloc(data_size);
            memzero(*out, data_size);
            memcpy(*out, ETH_SIGN_TYPED_DATA_IDENTIFIER,
                   sizeof(ETH_SIGN_TYPED_DATA_IDENTIFIER) - 1);
            offset += sizeof(ETH_SIGN_TYPED_DATA_IDENTIFIER) - 1;
            hash_struct(&msg_data->eip712data.domain, *out + offset);
            offset += HASH_SIZE;
            hash_struct(&msg_data->eip712data.message, *out + offset);
            return data_size;
        } break;
    }
    return 0;
}

uint64_t bendian_byte_to_dec(const uint8_t *bytes, uint8_t len)
{
    uint64_t result = 0;
    uint8_t i = 0;
    while(i < len) {
        int shift =  8 * (len - i - 1);
        uint64_t byte = bytes[i++];
        result = result | (byte << shift);
    }
    return result;
}

uint64_t hex2dec(const char *source) {
  uint64_t sum = 0;
  uint64_t t = 1;
  int len = 0;

  len = strnlen(source, 16);
  for (int i = len - 1; i >= 0; i--) {
    uint64_t j = get_index_of_signs(*(source + i));
    sum += (t * j);
    t *= 16;
  }

  return sum;
}

void eth_get_to_address(const eth_unsigned_txn *eth_unsigned_txn_ptr, uint8_t *address)
{
  if (eth_unsigned_txn_ptr->payload_size && U32_READ_BE_ARRAY(eth_unsigned_txn_ptr->payload) == TRANSFER_FUNC_SIGNATURE)
    memcpy(address, eth_unsigned_txn_ptr->payload + 16, sizeof(eth_unsigned_txn_ptr->to_address));
  else
    memcpy(address, eth_unsigned_txn_ptr->to_address, sizeof(eth_unsigned_txn_ptr->to_address));
}

uint32_t eth_get_value(const eth_unsigned_txn *eth_unsigned_txn_ptr, char *value)
{
  if (eth_unsigned_txn_ptr->payload_size &&
      U32_READ_BE_ARRAY(eth_unsigned_txn_ptr->payload) == TRANSFER_FUNC_SIGNATURE) {
    byte_array_to_hex_string(eth_unsigned_txn_ptr->payload + EVM_FUNC_SIGNATURE_LENGTH + EVM_FUNC_PARAM_BLOCK_LENGTH,
                             EVM_FUNC_PARAM_BLOCK_LENGTH, value, 2 * EVM_FUNC_PARAM_BLOCK_LENGTH + 1);
    return 2 * EVM_FUNC_PARAM_BLOCK_LENGTH;
  } else {
    byte_array_to_hex_string(eth_unsigned_txn_ptr->value, eth_unsigned_txn_ptr->value_size[0], value,
                             2 * eth_unsigned_txn_ptr->value_size[0] + 1);
    return 2 * eth_unsigned_txn_ptr->value_size[0];
  }
}

bool eth_validate_unsigned_txn(const eth_unsigned_txn *eth_utxn_ptr, txn_metadata *metadata_ptr) {
    return !((eth_utxn_ptr->chain_id_size[0] == 0 || eth_utxn_ptr->nonce_size[0] == 0) ||
             (is_zero(eth_utxn_ptr->value, eth_utxn_ptr->value_size[0]) && eth_utxn_ptr->payload_size == 0) ||
             (is_zero(eth_utxn_ptr->gas_limit, eth_utxn_ptr->gas_limit_size[0])) ||
             (is_zero(eth_utxn_ptr->gas_price, eth_utxn_ptr->gas_price_size[0])) ||
             (cy_read_be(eth_utxn_ptr->chain_id, eth_utxn_ptr->chain_id_size[0]) != metadata_ptr->network_chain_id) ||
             (eth_utxn_ptr->payload_status == PAYLOAD_CONTRACT_INVALID));
}

<<<<<<< HEAD
    // Check if payload exists, it's a token transfer operation on EVM
    if (eth_utxn_ptr->payload_size > 0) {
        switch (U32_READ_BE_ARRAY(eth_utxn_ptr->payload)) {
            case TRANSFER_FUNC_SIGNATURE:
                eth_utxn_ptr->contract_verified = 0;
                for (int16_t i = 0; i < WHITELISTED_CONTRACTS_COUNT; i++) {
                    // Verify the contract addresses of whitelisted token symbol
                    if (strncmp(metadata_ptr->token_name, whitelisted_contracts[i].symbol,
                                ETHEREUM_TOKEN_SYMBOL_LENGTH) == 0) {
                        eth_utxn_ptr->contract_verified = 1;
                        return (memcmp(eth_utxn_ptr->to_address, whitelisted_contracts[i].address,
                                       ETHEREUM_ADDRESS_LENGTH) == 0);
                    }
                }
                break;
            default:
                return (ETH_ExtractArguments(eth_utxn_ptr->payload, eth_utxn_ptr->payload_size) ==
                        ETH_UTXN_ABI_DECODE_OK);
=======
static PAYLOAD_STATUS eth_decode_txn_payload(const eth_unsigned_txn *eth_utxn_ptr, const txn_metadata *metadata_ptr) {
  PAYLOAD_STATUS result = PAYLOAD_ABSENT;
  if (eth_utxn_ptr->payload_size > 0) {
    switch (U32_READ_BE_ARRAY(eth_utxn_ptr->payload)) {
      case TRANSFER_FUNC_SIGNATURE:
        result = PAYLOAD_CONTRACT_NOT_WHITELISTED;
        for (int16_t i = 0; i < WHITELISTED_CONTRACTS_COUNT; i++) {
          if (strncmp(metadata_ptr->token_name, whitelisted_contracts[i].symbol, ETHEREUM_TOKEN_SYMBOL_LENGTH) == 0) {
            result = (memcmp(eth_utxn_ptr->to_address, whitelisted_contracts[i].address, ETHEREUM_ADDRESS_LENGTH) == 0)
                         ? PAYLOAD_WHITELISTED
                         : PAYLOAD_CONTRACT_INVALID;
            break;
          }
>>>>>>> c51cfa4a
        }
        break;
      default:
        result = PAYLOAD_SIGNATURE_NOT_WHITELISTED;
        break;
    }
  }
  return result;
}

void eth_sign_msg_data(const MessageData *msg_data,
                       const txn_metadata *transaction_metadata,
                       const char *mnemonics,
                       const char *passphrase,
                       uint8_t *sig) {
    uint8_t *data      = NULL;
    uint16_t data_size = get_unsigned_data_array_from_msg(msg_data, &data);
    sig_unsigned_byte_array(data, data_size, transaction_metadata, mnemonics, passphrase, sig);
}

void eth_init_display_nodes(ui_display_node **node, MessageData *msg_data) {
    switch (msg_data->messageType) {
        case MessageData_MessageType_ETH_SIGN: {
            const size_t array_size = msg_data->data_bytes->size * 2 + 1;
            char *buffer            = malloc(array_size);
            memzero(buffer, array_size);
            snprintf(buffer, array_size, "0x");
            size_t value_size = byte_array_to_hex_string(msg_data->data_bytes->bytes, msg_data->data_bytes->size,
                                                         buffer + 2, array_size - 2) +
                                2;
            *node = ui_create_display_node("Verify Message", 20, buffer, value_size);
            free(buffer);
        } break;
        case MessageData_MessageType_PERSONAL_SIGN: {
            *node = ui_create_display_node("Verify Message", 20, (const char *)msg_data->data_bytes->bytes,
                                           msg_data->data_bytes->size);
        } break;
        case MessageData_MessageType_SIGN_TYPED_DATA: {
            *node                 = ui_create_display_node("Verify Domain", 64, "EIP712Domain", 64);
            ui_display_node *temp = *node;
            temp                  = eth_create_typed_data_display_nodes(&msg_data->eip712data.domain, &temp);
            temp->next = ui_create_display_node("Verify Message", 64, msg_data->eip712data.message.struct_name, 256);
            temp       = eth_create_typed_data_display_nodes(&msg_data->eip712data.message, &(temp->next));
        } break;
    }
}


int eth_byte_array_to_msg(const uint8_t *eth_msg, size_t byte_array_len, MessageData *msg_data) {
    pb_istream_t stream = pb_istream_from_buffer(eth_msg, byte_array_len);

    bool status = pb_decode(&stream, MessageData_fields, msg_data);

    if (!status) {
        return -1;
    }

    return 0;
}

void eth_init_msg_data(MessageData *msg_data) {
    MessageData zero = MessageData_init_zero;
    memcpy(msg_data, &zero, sizeof(zero));
}

int eth_byte_array_to_unsigned_txn(const uint8_t *eth_unsigned_txn_byte_array,
                                   size_t byte_array_len, eth_unsigned_txn *unsigned_txn_ptr, const txn_metadata *metadata_ptr)
{
  seq_type type = NONE;
  int64_t offset = 0;
  uint64_t decoded_len = 0;
  uint64_t item_bytes_len;

  item_bytes_len = get_decode_length(eth_unsigned_txn_byte_array + offset,
                                     byte_array_len - offset, &decoded_len, &type);
  offset += decoded_len;
  if (type != LIST) return -1;

  // nonce
  item_bytes_len = get_decode_length(eth_unsigned_txn_byte_array + offset,
                                     byte_array_len - offset, &decoded_len, &type);
  offset += decoded_len;
  if (type != STRING) return -1;
  unsigned_txn_ptr->nonce_size[0] = CY_MAX(1, item_bytes_len);
  s_memcpy(unsigned_txn_ptr->nonce, eth_unsigned_txn_byte_array, byte_array_len, item_bytes_len, &offset);

  // gas price
  item_bytes_len = get_decode_length(eth_unsigned_txn_byte_array + offset,
                                     byte_array_len - offset, &decoded_len, &type);
  offset += decoded_len;
  if (type != STRING) return -1;
  unsigned_txn_ptr->gas_price_size[0] = CY_MAX(1, item_bytes_len);
  s_memcpy(unsigned_txn_ptr->gas_price, eth_unsigned_txn_byte_array, byte_array_len, item_bytes_len, &offset);

  // gas limit
  item_bytes_len = get_decode_length(eth_unsigned_txn_byte_array + offset,
                                     byte_array_len - offset, &decoded_len, &type);
  offset += decoded_len;
  if (type != STRING) return -1;
  unsigned_txn_ptr->gas_limit_size[0] = CY_MAX(1, item_bytes_len);
  s_memcpy(unsigned_txn_ptr->gas_limit, eth_unsigned_txn_byte_array, byte_array_len, item_bytes_len, &offset);

  // to address
  item_bytes_len = get_decode_length(eth_unsigned_txn_byte_array + offset,
                                     byte_array_len - offset, &decoded_len, &type);
  offset += decoded_len;
  if (type != STRING) return -1;
  s_memcpy(unsigned_txn_ptr->to_address, eth_unsigned_txn_byte_array, byte_array_len, item_bytes_len, &offset);

  // value
  item_bytes_len = get_decode_length(eth_unsigned_txn_byte_array + offset,
                                     byte_array_len - offset, &decoded_len, &type);
  offset += decoded_len;
  if (type != STRING) return -1;
  unsigned_txn_ptr->value_size[0] = CY_MAX(1, item_bytes_len);
  s_memcpy(unsigned_txn_ptr->value, eth_unsigned_txn_byte_array, byte_array_len, item_bytes_len, &offset);

  // payload
  item_bytes_len = get_decode_length(eth_unsigned_txn_byte_array + offset,
                                     byte_array_len - offset, &decoded_len, &type);
  offset += decoded_len;
  if (type != STRING) return -1;
  unsigned_txn_ptr->payload_size = item_bytes_len;
  unsigned_txn_ptr->payload = (uint8_t *) cy_malloc(item_bytes_len * sizeof(uint8_t));
  s_memcpy(unsigned_txn_ptr->payload, eth_unsigned_txn_byte_array, byte_array_len, item_bytes_len, &offset);
  unsigned_txn_ptr->payload_status = eth_decode_txn_payload(unsigned_txn_ptr,metadata_ptr);

  // chain id
  item_bytes_len = get_decode_length(eth_unsigned_txn_byte_array + offset,
                                     byte_array_len - offset, &decoded_len, &type);
  offset += decoded_len;
  if (type != STRING) return -1;
  unsigned_txn_ptr->chain_id_size[0] = CY_MAX(1, item_bytes_len);
  s_memcpy(unsigned_txn_ptr->chain_id, eth_unsigned_txn_byte_array, byte_array_len, item_bytes_len, &offset);
  return (offset > 0 ? 0 : -1);
}

void sig_unsigned_byte_array(const uint8_t *eth_unsigned_txn_byte_array, uint64_t eth_unsigned_txn_len,
                             const txn_metadata *transaction_metadata, const char *mnemonics,
                             const char *passphrase, uint8_t *sig)
{
  uint8_t digest[32];
  keccak_256(eth_unsigned_txn_byte_array, eth_unsigned_txn_len, digest);
  uint8_t recid;
  HDNode hdnode;
  get_address_node(transaction_metadata, 0, mnemonics, passphrase, &hdnode);
  ecdsa_sign_digest(&secp256k1, hdnode.private_key, digest, sig, &recid, NULL);
  memcpy(sig + 64, &recid, 1);
}

void eth_get_fee_string(eth_unsigned_txn *eth_unsigned_txn_ptr, char *fee_decimal_string, uint8_t size, uint8_t decimal)
{
  uint8_t fee[16] = {0};
  uint64_t txn_fee, carry;
  char fee_hex_string[33] = {'\0'};

  // make sure we do not process over the current capacity (i.e., 8-byte limit for gas limit and price each)
  ASSERT(eth_unsigned_txn_ptr->gas_price_size[0] <= 8 && eth_unsigned_txn_ptr->gas_limit_size[0] <= 8);
  // Capacity to multiply 2 numbers upto 8-byte value and store the result in 2 separate 8-byte variables
  txn_fee = mul128(bendian_byte_to_dec(eth_unsigned_txn_ptr->gas_price, eth_unsigned_txn_ptr->gas_price_size[0]),
                   bendian_byte_to_dec(eth_unsigned_txn_ptr->gas_limit, eth_unsigned_txn_ptr->gas_limit_size[0]), &carry);
  // prepare the whole 128-bit little-endian representation of fee
  memcpy(fee, &txn_fee, sizeof(txn_fee)); memcpy(fee + sizeof(txn_fee), &carry, sizeof(carry));
  cy_reverse_byte_array(fee, sizeof(fee));        // outputs 128-bit (16-byte) big-endian representation of fee
  byte_array_to_hex_string(fee, sizeof(fee), fee_hex_string, sizeof(fee_hex_string));
  convert_byte_array_to_decimal_string(sizeof(fee_hex_string) - 1, decimal, fee_hex_string, fee_decimal_string, size);
}

<<<<<<< HEAD
/**
 * @brief This function checks if an EVM function tag is supported by the 
 * X1 wallet parser. If a known function is found, a UI element of type
 * ui_display_node is created. Also, dpAbiTypeArray is updated to point
 * the argument type list for that function.
 * 
 * @param functionTag The function tag found in the EVM transaction payload
 * @param dpAbiTypeArray Pointer to start of the argument type array for the
 * identified function.
 * @return uint8_t The number of arguments in an identified function.
 */
static uint8_t ETH_DetectFunction(const uint32_t functionTag, Abi_Type_e const ** const dpAbiTypeArray) {
    if (NULL == dpAbiTypeArray) {
        return 0;
    }

    uint8_t numArgsInFunction        = 0;
    const char *EvmFunctionTitle     = NULL;
    const char *EvmFunctionSignature = NULL;

    switch (functionTag) {
        case EVM_swap_TAG: {
            numArgsInFunction    = EVM_swap_NUM_ARGS;
            *(dpAbiTypeArray)    = (Abi_Type_e *)(&(EVM_swapDataType[0]));
            EvmFunctionTitle     = EVM_swap_Title;
            EvmFunctionSignature = EVM_swap_Signature;
            break;
        }
        case EVM_uniswapV3Swap_TAG: {
            numArgsInFunction    = EVM_uniswapV3Swap_NUM_ARGS;
            *(dpAbiTypeArray)    = (Abi_Type_e *)(&(EVM_uniswapV3SwapDataType[0]));
            EvmFunctionTitle     = EVM_uniswapV3Swap_Title;
            EvmFunctionSignature = EVM_uniswapV3Swap_Signature;
            break;
        }
        case EVM_safeTransferFrom_TAG: {
            numArgsInFunction    = EVM_safeTransferFrom_NUM_ARGS;
            *(dpAbiTypeArray)    = (Abi_Type_e *)(&(EVM_safeTransferFromDataType[0]));
            EvmFunctionTitle     = EVM_safeTransferFrom_Title;
            EvmFunctionSignature = EVM_safeTransferFrom_Signature;
            break;
        }
        case EVM_deposit_TAG: {
            numArgsInFunction    = EVM_deposit_NUM_ARGS;
            *(dpAbiTypeArray)    = (Abi_Type_e *)(&(EVM_depositDataType[0]));
            EvmFunctionTitle     = EVM_deposit_Title;
            EvmFunctionSignature = EVM_deposit_Signature;
            break;
        }
        default: {
            break;
        }
    }

    /* Add the detected function as part of verification in the UI */
    if ((NULL != EvmFunctionTitle) && (NULL != EvmFunctionSignature)) {
        ui_display_node *pAbiDispNode;
        pAbiDispNode =
            ui_create_display_node(EvmFunctionTitle, strnlen(EvmFunctionTitle, 50),
                                   EvmFunctionSignature, strnlen(EvmFunctionSignature, 50));

        if (current_display_node == NULL) {
            current_display_node = pAbiDispNode;
        } else {
            ui_display_node *temp = current_display_node;
            while (temp->next != NULL) {
                temp = temp->next;
            }
            temp->next = pAbiDispNode;
        }

    }

    return numArgsInFunction;
}

uint8_t ETH_ExtractArguments(const uint8_t *pAbiPayload, const uint64_t sizeOfPayload) {
    uint8_t returnCode = ETH_BAD_ARGUMENTS;

    /* Size of transaction payload must be atleast EVM_FUNC_SIGNATURE_LENGTH */
    if ((NULL == pAbiPayload) || (EVM_FUNC_SIGNATURE_LENGTH > sizeOfPayload)) {
        return returnCode;
    }

    uint8_t *pCurrHeadPtr = (uint8_t *)pAbiPayload;

    /**
	 * Detect if the ethereum unsigned txn payload includes a function that
	 * we can decode
	 * pArgumentAbiType will hold pointer to array with information regarding 
	 * the types of argument corresponding to a function signature
	 */
    uint32_t functionTag               = U32_READ_BE_ARRAY(pCurrHeadPtr);
    uint8_t numArgsInFunction          = 0;
    Abi_Type_e const *pArgumentAbiType = NULL;

    numArgsInFunction = ETH_DetectFunction(functionTag, &pArgumentAbiType);

    /**
	 * If pArgumentAbiType is NULL, that means ETH_DetectFunction did not 
	 * detect a supported function
	 * Therefore we should return from here
	 */
    if (NULL == pArgumentAbiType) {
        returnCode = ETH_UTXN_FUNCTION_NOT_FOUND;
        return returnCode;
    }

    /* Increment pCurrHeadPtr to point to first argument */
    pCurrHeadPtr += EVM_FUNC_SIGNATURE_LENGTH;

    /**
	 * Save the base address of the first argument; it will be required in case 
	 * of any dynamic element encoded in ABI format as the offset is calculated
	 * from the base of the first argument.
	 */
    const uint8_t *pPayloadBasePtr = pCurrHeadPtr;
    uint8_t currArgument;

    for (currArgument = 0; currArgument < numArgsInFunction; currArgument++) {
        /* Ensure that we are reading from within the bounds */
        if (UTIL_IN_BOUNDS !=
            UTIL_CheckBound(pAbiPayload, sizeOfPayload, pCurrHeadPtr, ABI_ELEMENT_SZ_IN_BYTES)) {
            returnCode = ETH_UTXN_BAD_PAYLOAD;
            break;
        }

        ui_display_node *pAbiDispNode = NULL;

        /* Check if we are reading a dynamic or static element */
        if (Abi_bytes_dynamic_e <= pArgumentAbiType[currArgument]) {
            uint8_t *pDynamicDataPtr  = NULL;
            uint8_t abiReturnCode     = ABI_PROCESS_INCOMPLETE;
            uint32_t numBytesReturned = 0;

            /* Get the information regarding dynamic data types */
            abiReturnCode = Abi_DynamicHelp(
                pArgumentAbiType[currArgument], pCurrHeadPtr, pPayloadBasePtr,
                (sizeOfPayload - EVM_FUNC_SIGNATURE_LENGTH), &numBytesReturned, &pDynamicDataPtr);

            /**
			 * If abiReturnCode is not ABI_PROCESS_COMPLETE, that means
			 * the function spotted an invalid argument during the call, or
			 * the payload was not good as bounds check failed internally
			 */
            if ((ABI_PROCESS_COMPLETE != abiReturnCode) || (NULL == pDynamicDataPtr)) {
                returnCode = ETH_UTXN_BAD_PAYLOAD;
                break;
            }

            /**
			 * Handle stringify based on dynamic data type
			 * Abi_bytes_dynamic_e can be handled directly using number of bytes
			 * Abi_uint256_array_dynamic_e needs to be handled in a loop, for each 
			 * uint256 bit data
			 */
            if (Abi_bytes_dynamic_e == pArgumentAbiType[currArgument]) {
                pAbiDispNode = ABI_Stringify(Abi_bytes_e, pDynamicDataPtr, numBytesReturned);
            } else if (Abi_uint256_array_dynamic_e == pArgumentAbiType[currArgument]) {
                uint32_t item;
                for (item = 0; item < numBytesReturned; item++) {
                    uint8_t *pStaticData =
                        (uint8_t *)(pDynamicDataPtr + (ABI_ELEMENT_SZ_IN_BYTES * item));

                    pAbiDispNode = ABI_Stringify(Abi_uint256_e, pStaticData, 0);
                }
            }
        } else /* Static elements can be stringified straight away */
        {
            pAbiDispNode = ABI_Stringify(pArgumentAbiType[currArgument], pCurrHeadPtr, 0);
        }

        pCurrHeadPtr += ABI_ELEMENT_SZ_IN_BYTES;
        returnCode = ETH_UTXN_ABI_DECODE_OK;

        if (current_display_node == NULL) {
            current_display_node = pAbiDispNode;
        } else {
            ui_display_node *temp = current_display_node;
            while (temp->next != NULL) {
                temp = temp->next;
            }
            temp->next = pAbiDispNode;
        }
    }

    return returnCode;
=======
void eth_derivation_path_to_string(const txn_metadata *txn_metadata_ptr, char *output, const size_t out_len) {
  const uint32_t path[] = {BYTE_ARRAY_TO_UINT32(txn_metadata_ptr->purpose_index),
                           BYTE_ARRAY_TO_UINT32(txn_metadata_ptr->coin_index),
                           BYTE_ARRAY_TO_UINT32(txn_metadata_ptr->account_index),
                           BYTE_ARRAY_TO_UINT32(txn_metadata_ptr->input[0].change_index),
                           BYTE_ARRAY_TO_UINT32(txn_metadata_ptr->input[0].address_index)};
  FUNC_RETURN_CODES code = derivation_path_array_to_string(path, 5, false, output, out_len);
  if (code != FRC_SUCCESS) {
    LOG_ERROR("DP-ETH:%d", code);
    ASSERT(false);
  }
>>>>>>> c51cfa4a
}<|MERGE_RESOLUTION|>--- conflicted
+++ resolved
@@ -414,31 +414,11 @@
              (eth_utxn_ptr->payload_status == PAYLOAD_CONTRACT_INVALID));
 }
 
-<<<<<<< HEAD
-    // Check if payload exists, it's a token transfer operation on EVM
+static PAYLOAD_STATUS eth_decode_txn_payload(const eth_unsigned_txn *eth_utxn_ptr, const txn_metadata *metadata_ptr) {
+    PAYLOAD_STATUS result = PAYLOAD_ABSENT;
     if (eth_utxn_ptr->payload_size > 0) {
-        switch (U32_READ_BE_ARRAY(eth_utxn_ptr->payload)) {
+    switch (U32_READ_BE_ARRAY(eth_utxn_ptr->payload)) {
             case TRANSFER_FUNC_SIGNATURE:
-                eth_utxn_ptr->contract_verified = 0;
-                for (int16_t i = 0; i < WHITELISTED_CONTRACTS_COUNT; i++) {
-                    // Verify the contract addresses of whitelisted token symbol
-                    if (strncmp(metadata_ptr->token_name, whitelisted_contracts[i].symbol,
-                                ETHEREUM_TOKEN_SYMBOL_LENGTH) == 0) {
-                        eth_utxn_ptr->contract_verified = 1;
-                        return (memcmp(eth_utxn_ptr->to_address, whitelisted_contracts[i].address,
-                                       ETHEREUM_ADDRESS_LENGTH) == 0);
-                    }
-                }
-                break;
-            default:
-                return (ETH_ExtractArguments(eth_utxn_ptr->payload, eth_utxn_ptr->payload_size) ==
-                        ETH_UTXN_ABI_DECODE_OK);
-=======
-static PAYLOAD_STATUS eth_decode_txn_payload(const eth_unsigned_txn *eth_utxn_ptr, const txn_metadata *metadata_ptr) {
-  PAYLOAD_STATUS result = PAYLOAD_ABSENT;
-  if (eth_utxn_ptr->payload_size > 0) {
-    switch (U32_READ_BE_ARRAY(eth_utxn_ptr->payload)) {
-      case TRANSFER_FUNC_SIGNATURE:
         result = PAYLOAD_CONTRACT_NOT_WHITELISTED;
         for (int16_t i = 0; i < WHITELISTED_CONTRACTS_COUNT; i++) {
           if (strncmp(metadata_ptr->token_name, whitelisted_contracts[i].symbol, ETHEREUM_TOKEN_SYMBOL_LENGTH) == 0) {
@@ -447,15 +427,16 @@
                          : PAYLOAD_CONTRACT_INVALID;
             break;
           }
->>>>>>> c51cfa4a
         }
         break;
-      default:
-        result = PAYLOAD_SIGNATURE_NOT_WHITELISTED;
+            default:
+        result = (ETH_ExtractArguments(eth_utxn_ptr->payload, eth_utxn_ptr->payload_size) == ETH_UTXN_ABI_DECODE_OK)
+                     ? PAYLOAD_WHITELISTED
+                     : PAYLOAD_SIGNATURE_NOT_WHITELISTED;
         break;
     }
-  }
-  return result;
+    }
+    return result;
 }
 
 void eth_sign_msg_data(const MessageData *msg_data,
@@ -616,7 +597,6 @@
   convert_byte_array_to_decimal_string(sizeof(fee_hex_string) - 1, decimal, fee_hex_string, fee_decimal_string, size);
 }
 
-<<<<<<< HEAD
 /**
  * @brief This function checks if an EVM function tag is supported by the 
  * X1 wallet parser. If a known function is found, a UI element of type
@@ -804,7 +784,7 @@
     }
 
     return returnCode;
-=======
+}
 void eth_derivation_path_to_string(const txn_metadata *txn_metadata_ptr, char *output, const size_t out_len) {
   const uint32_t path[] = {BYTE_ARRAY_TO_UINT32(txn_metadata_ptr->purpose_index),
                            BYTE_ARRAY_TO_UINT32(txn_metadata_ptr->coin_index),
@@ -816,5 +796,4 @@
     LOG_ERROR("DP-ETH:%d", code);
     ASSERT(false);
   }
->>>>>>> c51cfa4a
 }