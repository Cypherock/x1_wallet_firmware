--- conflicted
+++ resolved
@@ -215,19 +215,15 @@
     case Abi_address_e: {
       char staticBufferInUTF8[43] = "0x";
 
-<<<<<<< HEAD
-      byte_array_to_hex_string(pAbiTypeData + Abi_address_e_OFFSET_BE, 20, &(staticBufferInUTF8[2]), 41);
-
-      ui_node = ui_create_display_node("Datatype:address\0", 25, &(staticBufferInUTF8[0]), sizeof(staticBufferInUTF8));
-=======
       byte_array_to_hex_string(pAbiTypeData + Abi_address_e_OFFSET_BE,
                                20,
-                               &(staticBufferInUTF8[0]),
+                               &(staticBufferInUTF8[2]),
                                41);
 
-      ui_node = ui_create_display_node(
-          "Datatype:address\0", 25, &(staticBufferInUTF8[0]), 41);
->>>>>>> 23fe8f0a
+      ui_node = ui_create_display_node("Datatype:address\0",
+                                       25,
+                                       &(staticBufferInUTF8[0]),
+                                       sizeof(staticBufferInUTF8));
       break;
     }
     case Abi_bytes_e: {
