/**
 * @file    solana.c
 * @author  Cypherock X1 Team
 * @brief   Solana coin support.
 *          Stores solana coin related class.
 * @copyright Copyright (c) 2022 HODL TECH PTE LTD
 * <br/> You may obtain a copy of license at <a href="https://mitcc.org/"
 *target=_blank>https://mitcc.org/</a>
 *
 ******************************************************************************
 * @attention
 *
 * (c) Copyright 2022 by HODL TECH PTE LTD
 *
 * Permission is hereby granted, free of charge, to any person obtaining
 * a copy of this software and associated documentation files (the
 * "Software"), to deal in the Software without restriction, including
 * without limitation the rights to use, copy, modify, merge, publish,
 * distribute, sublicense, and/or sell copies of the Software, and to
 * permit persons to whom the Software is furnished to do so, subject
 * to the following conditions:
 *
 * The above copyright notice and this permission notice shall be
 * included in all copies or substantial portions of the Software.
 *
 * THE SOFTWARE IS PROVIDED "AS IS", WITHOUT WARRANTY OF ANY KIND,
 * EXPRESS OR IMPLIED, INCLUDING BUT NOT LIMITED TO THE WARRANTIES OF
 * MERCHANTABILITY, FITNESS FOR A PARTICULAR PURPOSE AND NONINFRINGEMENT.
 * IN NO EVENT SHALL THE AUTHORS OR COPYRIGHT HOLDERS BE LIABLE FOR
 * ANY CLAIM, DAMAGES OR OTHER LIABILITY, WHETHER IN AN ACTION OF
 * CONTRACT, TORT OR OTHERWISE, ARISING FROM, OUT OF OR IN CONNECTION
 * WITH THE SOFTWARE OR THE USE OR OTHER DEALINGS IN THE SOFTWARE.
 *
 *
 * "Commons Clause" License Condition v1.0
 *
 * The Software is provided to you by the Licensor under the License,
 * as defined below, subject to the following condition.
 *
 * Without limiting other conditions in the License, the grant of
 * rights under the License will not include, and the License does not
 * grant to you, the right to Sell the Software.
 *
 * For purposes of the foregoing, "Sell" means practicing any or all
 * of the rights granted to you under the License to provide to third
 * parties, for a fee or other consideration (including without
 * limitation fees for hosting or consulting/ support services related
 * to the Software), a product or service whose value derives, entirely
 * or substantially, from the functionality of the Software. Any license
 * notice or attribution required by the License must also include
 * this Commons Clause License Condition notice.
 *
 * Software: All X1Wallet associated files.
 * License: MIT
 * Licensor: HODL TECH PTE LTD
 *
 ******************************************************************************
 */

#include "solana.h"

size_t sol_get_derivation_depth(const uint16_t tag) {
  switch (tag) {
    case SOL_ACC_TYPE1:
      return 2;
    case SOL_ACC_TYPE2:
      return 3;
    case SOL_ACC_TYPE3:
      return 4;
    default:
      return 3;
  }
}

uint16_t get_compact_array_size(const uint8_t *data,
                                uint16_t *size,
                                int *error) {
  uint16_t offset = 0;
  uint32_t value = 0;
  *error = 0;

  while (offset < 3) {
    value |= (*(data + offset) & 0x7F) << offset * 7;
    if ((*(data + offset) & 0x80) == 0)
      break;
    offset++;
  }

  if (value > UINT16_MAX)
    *error = SOL_D_COMPACT_U16_OVERFLOW;    // overflow

  *size = value;
  return offset + 1;
}

int solana_byte_array_to_unsigned_txn(uint8_t *byte_array,
                                      uint16_t byte_array_size,
                                      solana_unsigned_txn *utxn) {
  if (byte_array == NULL || utxn == NULL)
    return SOL_ERROR;
  memzero(utxn, sizeof(solana_unsigned_txn));

  uint16_t offset = 0;
  int error = 0;

  // Message header
  utxn->required_signatures_count = *(byte_array + offset++);
  utxn->read_only_accounts_require_signature_count = *(byte_array + offset++);
  utxn->read_only_accounts_not_require_signature_count =
      *(byte_array + offset++);

  // Account addresses
  offset += get_compact_array_size(
      byte_array + offset, &(utxn->account_addresses_count), &error);
  if (error != SOL_OK)
    return error;
  if (utxn->account_addresses_count == 0)
    return SOL_D_MIN_LENGTH;

  utxn->account_addresses = byte_array + offset;
  offset += utxn->account_addresses_count * SOLANA_ACCOUNT_ADDRESS_LENGTH;

  // Blockhash
  utxn->blockhash = byte_array + offset;
  offset += SOLANA_BLOCKHASH_LENGTH;

  // Instructions: Currently expecting count to be only 1. TODO: Handle batch
  // instructions
  offset += get_compact_array_size(
      byte_array + offset, &(utxn->instructions_count), &error);
  if (error != SOL_OK)
    return error;
  if (utxn->instructions_count == 0)
    return SOL_D_MIN_LENGTH;

  utxn->instruction.program_id_index = *(byte_array + offset++);

  offset +=
      get_compact_array_size(byte_array + offset,
                             &(utxn->instruction.account_addresses_index_count),
                             &error);
  if (error != SOL_OK)
    return error;
  if (utxn->instruction.account_addresses_index_count == 0)
    return SOL_D_MIN_LENGTH;

  utxn->instruction.account_addresses_index = byte_array + offset;
  offset += utxn->instruction.account_addresses_index_count;
  offset += get_compact_array_size(
      byte_array + offset, &(utxn->instruction.opaque_data_length), &error);
  if (error != SOL_OK)
    return error;
  if (utxn->instruction.opaque_data_length == 0)
    return SOL_D_MIN_LENGTH;

  utxn->instruction.opaque_data = byte_array + offset;
  offset += utxn->instruction.opaque_data_length;

  uint32_t instruction_enum = U32_READ_LE_ARRAY(utxn->instruction.opaque_data);

  uint8_t system_program_id[SOLANA_ACCOUNT_ADDRESS_LENGTH] = {
      0};    // System instruction address
  if (memcmp(utxn->account_addresses + utxn->instruction.program_id_index *
                                           SOLANA_ACCOUNT_ADDRESS_LENGTH,
             system_program_id,
             SOLANA_ACCOUNT_ADDRESS_LENGTH) == 0) {
    switch (instruction_enum) {
      case SSI_TRANSFER:    // transfer instruction
        utxn->instruction.program.transfer.funding_account =
            utxn->account_addresses +
            (*(utxn->instruction.account_addresses_index + 0) *
             SOLANA_ACCOUNT_ADDRESS_LENGTH);
        utxn->instruction.program.transfer.recipient_account =
            utxn->account_addresses +
            (*(utxn->instruction.account_addresses_index + 1) *
             SOLANA_ACCOUNT_ADDRESS_LENGTH);
        utxn->instruction.program.transfer.lamports =
            U64_READ_LE_ARRAY(utxn->instruction.opaque_data + 4);
        break;

      default:
        break;
    }
  }

  return ((offset <= byte_array_size) && (offset > 0))
             ? SOL_OK
             : SOL_D_READ_SIZE_MISMATCH;
}

int solana_validate_unsigned_txn(const solana_unsigned_txn *utxn) {
  if (utxn->instructions_count != 1)
    return SOL_V_UNSUPPORTED_INSTRUCTION_COUNT;

  if (!(0 < utxn->instruction.program_id_index &&
        utxn->instruction.program_id_index < utxn->account_addresses_count))
    return SOL_V_INDEX_OUT_OF_RANGE;

  uint32_t instruction_enum = U32_READ_LE_ARRAY(utxn->instruction.opaque_data);

  uint8_t system_program_id[SOLANA_ACCOUNT_ADDRESS_LENGTH] = {
      0};    // System instruction address
  if (memcmp(utxn->account_addresses + utxn->instruction.program_id_index *
                                           SOLANA_ACCOUNT_ADDRESS_LENGTH,
             system_program_id,
             SOLANA_ACCOUNT_ADDRESS_LENGTH) == 0) {
    switch (instruction_enum) {
      case SSI_TRANSFER:    // transfer instruction
        break;
      default:
        return SOL_V_UNSUPPORTED_INSTRUCTION;
        break;
    }
  } else {
    return SOL_V_UNSUPPORTED_PROGRAM;
  }
  return SOL_OK;
}

void solana_sig_unsigned_byte_array(const uint8_t *unsigned_txn_byte_array,
                                    uint64_t unsigned_txn_len,
                                    const txn_metadata *transaction_metadata,
                                    const char *mnemonics,
                                    const char *passphrase,
                                    uint8_t *sig) {
  uint32_t path[] = {
      BYTE_ARRAY_TO_UINT32(transaction_metadata->purpose_index),
      BYTE_ARRAY_TO_UINT32(transaction_metadata->coin_index),
      BYTE_ARRAY_TO_UINT32(transaction_metadata->account_index),
      BYTE_ARRAY_TO_UINT32(transaction_metadata->input[0].change_index),
      BYTE_ARRAY_TO_UINT32(transaction_metadata->input[0].address_index)};
  size_t depth = sol_get_derivation_depth(transaction_metadata->address_tag);
  uint8_t seed[64] = {0};
  HDNode hdnode;
  mnemonic_to_seed(mnemonics, passphrase, seed, NULL);
  derive_hdnode_from_path(path, depth, ED25519_NAME, seed, &hdnode);

  ed25519_sign(unsigned_txn_byte_array,
               unsigned_txn_len,
               hdnode.private_key,
               hdnode.public_key + 1,
               sig);
  memzero(path, sizeof(path));
  memzero(seed, sizeof(seed));
  memzero(&hdnode, sizeof(hdnode));
}

int solana_update_blockhash_in_byte_array(uint8_t *byte_array,
                                          const uint8_t *blockhash) {
  uint8_t empty_array[SOLANA_BLOCKHASH_LENGTH] = {0};
  uint16_t offset = 0;
  int status = SOL_OK;
  uint16_t addresses_count = 0;

  if (byte_array == NULL || blockhash == NULL)
    return SOL_ERROR;

  if (memcmp(blockhash, empty_array, SOLANA_BLOCKHASH_LENGTH) == 0)
    return SOL_BU_INVALID_BLOCKHASH;
  // Message headers
  offset += 3;
  // Account addresses
  offset +=
      get_compact_array_size(byte_array + offset, &addresses_count, &status);
  if (status != SOL_OK)
    return status;
  if (addresses_count == 0)
    return SOL_D_MIN_LENGTH;
  offset += addresses_count * SOLANA_ACCOUNT_ADDRESS_LENGTH;
  // Blockhash
  memcpy(byte_array + offset, blockhash, SOLANA_BLOCKHASH_LENGTH);
  return SOL_OK;
}

bool sol_verify_derivation_path(const uint32_t *path, uint8_t levels) {
  bool status = false;
  if (levels < 2)
    return status;

  uint32_t purpose = path[0], coin = path[1];

  switch (levels) {
    case 2:    // m/44'/501'
      status = (purpose == NON_SEGWIT && coin == SOLANA);
      break;

<<<<<<< HEAD
    case 3: { // m/44'/501'/i'
      uint32_t account = path[2];
      status = (purpose == NON_SEGWIT && coin == SOLANA && IS_HARDENED(account));
    } break;
=======
    case 3:    // m/44'/501'/i'
      status = (purpose == NON_SEGWIT && coin == SOLANA);
      break;
>>>>>>> 23fe8f0a

    case 4: {    // m/44'/501'/i'/0'
      uint32_t change = path[3];
<<<<<<< HEAD
      uint32_t account = path[2];
      status =
          (purpose == NON_SEGWIT && coin == SOLANA && IS_HARDENED(account) && change == 0x80000000);
=======
      status =
          (purpose == NON_SEGWIT && coin == SOLANA && change == 0x80000000);
>>>>>>> 23fe8f0a
    } break;

    default:
      break;
  }

  return status;
}

uint8_t solana_get_decimal() {
  return SOLANA_DECIMAL;
}<|MERGE_RESOLUTION|>--- conflicted
+++ resolved
@@ -284,27 +284,17 @@
       status = (purpose == NON_SEGWIT && coin == SOLANA);
       break;
 
-<<<<<<< HEAD
-    case 3: { // m/44'/501'/i'
+    case 3: {    // m/44'/501'/i'
       uint32_t account = path[2];
-      status = (purpose == NON_SEGWIT && coin == SOLANA && IS_HARDENED(account));
+      status =
+          (purpose == NON_SEGWIT && coin == SOLANA && IS_HARDENED(account));
     } break;
-=======
-    case 3:    // m/44'/501'/i'
-      status = (purpose == NON_SEGWIT && coin == SOLANA);
-      break;
->>>>>>> 23fe8f0a
 
     case 4: {    // m/44'/501'/i'/0'
       uint32_t change = path[3];
-<<<<<<< HEAD
       uint32_t account = path[2];
-      status =
-          (purpose == NON_SEGWIT && coin == SOLANA && IS_HARDENED(account) && change == 0x80000000);
-=======
-      status =
-          (purpose == NON_SEGWIT && coin == SOLANA && change == 0x80000000);
->>>>>>> 23fe8f0a
+      status = (purpose == NON_SEGWIT && coin == SOLANA &&
+                IS_HARDENED(account) && change == 0x80000000);
     } break;
 
     default:
