--- conflicted
+++ resolved
@@ -254,15 +254,11 @@
 
 /**
  * @brief Verifies the derivation path for any inconsistent/unsupported values.
-<<<<<<< HEAD
- * The derivation depth is fixed at level 5. So if the depth level < 5, then this function
- * return false indicating invalid derivation path. Also, the path indices should be
- * hardened (as the EC curve only supports hadened derivation) otherwise it is
- * considered invalid. The supported derivation path is `m/44'/397'/0'/0'/i'`.
-=======
  * The derivation depth is fixed at level 5. So if the depth level < 5, then
- * this function return false indicating invalid derivation path.
->>>>>>> 23fe8f0a
+ * this function return false indicating invalid derivation path. Also, the path
+ * indices should be hardened (as the EC curve only supports hadened derivation)
+ * otherwise it is considered invalid. The supported derivation path is
+ * `m/44'/397'/0'/0'/i'`.
  *
  * @param[in] path      The address derivation path to be checked
  * @param[in] levels    The number of levels in the derivation path
