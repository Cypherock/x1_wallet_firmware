--- conflicted
+++ resolved
@@ -201,15 +201,11 @@
 
 /**
  * @brief Verifies the derivation path for any inconsistent/unsupported values.
-<<<<<<< HEAD
- * If depth level < 2 this function returns false indicating invalid derivation path.
- * The function supports checks for `m/44'/501'`, `m/44'/501'/i'` & `m/44'/501'/i'/0'`
- * any other format would be considered as invalid. It is important that the
- * hardened derivation is used. Non-hardened derivation paths will be invalid.
-=======
  * If depth level < 2 this function returns false indicating invalid derivation
- * path.
->>>>>>> 23fe8f0a
+ * path. The function supports checks for `m/44'/501'`, `m/44'/501'/i'` &
+ * `m/44'/501'/i'/0'` any other format would be considered as invalid. It is
+ * important that the hardened derivation is used. Non-hardened derivation paths
+ * will be invalid.
  *
  * @param[in] path          The address derivation path to be checked
  * @param[in] levels        The number of levels in the derivation path
