--- conflicted
+++ resolved
@@ -35,12 +35,7 @@
 
 #define ETHEREUM_MAINNET_CHAIN    1
 
-<<<<<<< HEAD
-#define ETHEREUM_MAINNET_NAME   "ETH Mainnet"
-=======
 #define ETHEREUM_MAINNET_NAME   "Ethereum"
-#define ETHEREUM_ROPSTEN_NAME   "Ethereum Ropsten"
->>>>>>> 9fc982af
 #define ETHEREUM_TOKEN_SYMBOL   "ETH"
 
 /// Convert byte array to unit32_t
