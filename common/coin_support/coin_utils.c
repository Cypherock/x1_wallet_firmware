--- conflicted
+++ resolved
@@ -647,31 +647,19 @@
       status = sol_verify_derivation_path(path, depth);
       break;
 
-<<<<<<< HEAD
-        case LITCOIN:
-        case DOGE:
-        case DASH:              // m/44'/5'  /i'
-        case ETHEREUM:          // m/44'/60' /i'
-            status = (purpose == NON_SEGWIT && depth == XPUB_DEFAULT_DEPTH && IS_HARDENED(path[2]));
-            break;
-
-        case BTC_TEST:          // m/44'/1'  /i'
-        case BITCOIN:           // m/44'/0'  /i'
-            status = (purpose == NON_SEGWIT || purpose == NATIVE_SEGWIT) && (depth == XPUB_DEFAULT_DEPTH) &&
-                     IS_HARDENED(path[2]);
-            break;
-=======
     case LITCOIN:
     case DOGE:
     case DASH:        // m/44'/5'  /i'
     case ETHEREUM:    // m/44'/60' /i'
-      status = (purpose == NON_SEGWIT);
+      status = (purpose == NON_SEGWIT && depth == XPUB_DEFAULT_DEPTH &&
+                IS_HARDENED(path[2]));
+      break;
 
     case BTC_TEST:    // m/44'/1'  /i'
     case BITCOIN:     // m/44'/0'  /i'
-      status = (purpose == NON_SEGWIT || purpose == NATIVE_SEGWIT);
-      break;
->>>>>>> 23fe8f0a
+      status = (purpose == NON_SEGWIT || purpose == NATIVE_SEGWIT) &&
+               (depth == XPUB_DEFAULT_DEPTH) && IS_HARDENED(path[2]);
+      break;
 
     default:
       break;
@@ -697,43 +685,26 @@
       status = sol_verify_derivation_path(path, depth);
       break;
 
-<<<<<<< HEAD
-        case LITCOIN:
-        case DOGE:
-        case DASH:              // m/44'/5'  /i'/0 /j
-            status = (depth == ADDR_DEFAULT_DEPTH) && (purpose == NON_SEGWIT) && IS_HARDENED(path[2]) &&
-                     (path[3] == 0) && IS_NON_HARDENED(path[4]);
-            break;
-
-        case ETHEREUM:          // m/44'/60' /i'/0 /0
-            status = (depth == ADDR_DEFAULT_DEPTH) && (purpose == NON_SEGWIT) && IS_HARDENED(path[2]) &&
-                     (path[3] == 0) && (path[4] == 0);
-            break;
-
-        case BTC_TEST:
-        case BITCOIN:           // m/44'/0'  /i'/0 /j
-            status = (depth == ADDR_DEFAULT_DEPTH) && (purpose == NON_SEGWIT || purpose == NATIVE_SEGWIT) &&
-                     IS_HARDENED(path[2]) && (path[3] == 0) && IS_NON_HARDENED(path[4]);
-            break;
-=======
     case LITCOIN:
     case DOGE:
     case DASH:    // m/44'/5'  /i'/0 /j
-      status = (depth == 5) && (purpose == NON_SEGWIT) && (path[3] == 0);
-      break;
-
-    case ETHEREUM: {    // m/44'/60' /i'/0 /0
-      status = (depth == 5) && (purpose == NON_SEGWIT) && (path[3] == 0) &&
-               (path[4] == 0);
-    } break;
+      status = (depth == ADDR_DEFAULT_DEPTH) && (purpose == NON_SEGWIT) &&
+               IS_HARDENED(path[2]) && (path[3] == 0) &&
+               IS_NON_HARDENED(path[4]);
+      break;
+
+    case ETHEREUM:    // m/44'/60' /i'/0 /0
+      status = (depth == ADDR_DEFAULT_DEPTH) && (purpose == NON_SEGWIT) &&
+               IS_HARDENED(path[2]) && (path[3] == 0) && (path[4] == 0);
+      break;
 
     case BTC_TEST:
-    case BITCOIN:    // m/44'/0'  /i /0 /j
-      status = (depth == 5) &&
+    case BITCOIN:    // m/44'/0'  /i'/0 /j
+      status = (depth == ADDR_DEFAULT_DEPTH) &&
                (purpose == NON_SEGWIT || purpose == NATIVE_SEGWIT) &&
-               (path[3] == 0);
-      break;
->>>>>>> 23fe8f0a
+               IS_HARDENED(path[2]) && (path[3] == 0) &&
+               IS_NON_HARDENED(path[4]);
+      break;
 
     default:
       break;
