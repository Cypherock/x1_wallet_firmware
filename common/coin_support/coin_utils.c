/**
 * @file    coin_utils.c
 * @author  Cypherock X1 Team
 * @brief   Title of the file.
 *          Short description of the file
 * @copyright Copyright (c) 2022 HODL TECH PTE LTD
 * <br/> You may obtain a copy of license at <a href="https://mitcc.org/" target=_blank>https://mitcc.org/</a>
 * 
 ******************************************************************************
 * @attention
 *
 * (c) Copyright 2022 by HODL TECH PTE LTD
 *
 * Permission is hereby granted, free of charge, to any person obtaining
 * a copy of this software and associated documentation files (the
 * "Software"), to deal in the Software without restriction, including
 * without limitation the rights to use, copy, modify, merge, publish,
 * distribute, sublicense, and/or sell copies of the Software, and to
 * permit persons to whom the Software is furnished to do so, subject
 * to the following conditions:
 * 
 * The above copyright notice and this permission notice shall be
 * included in all copies or substantial portions of the Software.
 *  
 * THE SOFTWARE IS PROVIDED "AS IS", WITHOUT WARRANTY OF ANY KIND,
 * EXPRESS OR IMPLIED, INCLUDING BUT NOT LIMITED TO THE WARRANTIES OF
 * MERCHANTABILITY, FITNESS FOR A PARTICULAR PURPOSE AND NONINFRINGEMENT.
 * IN NO EVENT SHALL THE AUTHORS OR COPYRIGHT HOLDERS BE LIABLE FOR
 * ANY CLAIM, DAMAGES OR OTHER LIABILITY, WHETHER IN AN ACTION OF
 * CONTRACT, TORT OR OTHERWISE, ARISING FROM, OUT OF OR IN CONNECTION
 * WITH THE SOFTWARE OR THE USE OR OTHER DEALINGS IN THE SOFTWARE.
 *  
 *  
 * "Commons Clause" License Condition v1.0
 *  
 * The Software is provided to you by the Licensor under the License,
 * as defined below, subject to the following condition.
 *  
 * Without limiting other conditions in the License, the grant of
 * rights under the License will not include, and the License does not
 * grant to you, the right to Sell the Software.
 *  
 * For purposes of the foregoing, "Sell" means practicing any or all
 * of the rights granted to you under the License to provide to third
 * parties, for a fee or other consideration (including without
 * limitation fees for hosting or consulting/ support services related
 * to the Software), a product or service whose value derives, entirely
 * or substantially, from the functionality of the Software. Any license
 * notice or attribution required by the License must also include
 * this Commons Clause License Condition notice.
 *  
 * Software: All X1Wallet associated files.
 * License: MIT
 * Licensor: HODL TECH PTE LTD
 *
 ******************************************************************************
 */
#include "coin_utils.h"
<<<<<<< HEAD
#include "near.h"
#include "polygon.h"
#include "eth.h"
=======
>>>>>>> 70bb3d46


void s_memcpy(uint8_t *dst, const uint8_t *src, uint32_t size,
                     uint64_t len, int64_t *offset)
{
    if (*offset == -1 || (*offset + len > size)) {
        *offset = -1;
        return;
    }
    memcpy(dst, &src[*offset], len);
    *offset += len;
}

int64_t byte_array_to_txn_metadata(const uint8_t *metadata_byte_array, const uint32_t size,
                                   txn_metadata *txn_metadata_ptr)
{

    int64_t offset = 0, len = 0;

    s_memcpy(txn_metadata_ptr->purpose_index, metadata_byte_array,
             size, sizeof(txn_metadata_ptr->purpose_index), &offset);
    s_memcpy(txn_metadata_ptr->coin_index, metadata_byte_array,
             size, sizeof(txn_metadata_ptr->coin_index), &offset);
    s_memcpy(txn_metadata_ptr->account_index, metadata_byte_array,
             size, sizeof(txn_metadata_ptr->account_index), &offset);
    s_memcpy(txn_metadata_ptr->input_count, metadata_byte_array,
             size, sizeof(txn_metadata_ptr->input_count), &offset);

    len = (*txn_metadata_ptr->input_count) * sizeof(address_type);
    txn_metadata_ptr->input = (address_type *) cy_malloc(len);

    uint8_t metadataInputIndex = 0;
    for (; metadataInputIndex < *txn_metadata_ptr->input_count; metadataInputIndex++) {
        address_type *input = &txn_metadata_ptr->input[metadataInputIndex];
        s_memcpy(input->chain_index, metadata_byte_array, size, sizeof(input->chain_index), &offset);
        s_memcpy(input->address_index, metadata_byte_array, size, sizeof(input->address_index), &offset);
    }

    s_memcpy(txn_metadata_ptr->output_count, metadata_byte_array,
             size, sizeof(txn_metadata_ptr->output_count), &offset);


    len = sizeof(address_type); //decode 1 output address
    txn_metadata_ptr->output = (address_type *) cy_malloc(len);

    uint8_t metadataOutputIndex = 0;
    for (; metadataOutputIndex < 1; metadataOutputIndex++) {
        address_type *output = &txn_metadata_ptr->output[metadataOutputIndex];
        s_memcpy(output->chain_index, metadata_byte_array, size, sizeof(output->chain_index), &offset);
        s_memcpy(output->address_index, metadata_byte_array, size, sizeof(output->address_index), &offset);
    } 

    s_memcpy(txn_metadata_ptr->change_count, metadata_byte_array,
             size, sizeof(txn_metadata_ptr->change_count), &offset);

    len = sizeof(address_type); //decode 1 change address
    txn_metadata_ptr->change = (address_type *) cy_malloc(len);

    uint8_t metadataChangeIndex = 0;
    for (; metadataChangeIndex < *txn_metadata_ptr->change_count; metadataChangeIndex++) {
        address_type *change = &txn_metadata_ptr->change[metadataChangeIndex];
        s_memcpy(change->chain_index, metadata_byte_array, size, sizeof(change->chain_index), &offset);
        s_memcpy(change->address_index, metadata_byte_array, size, sizeof(change->address_index), &offset);
    }

    s_memcpy(txn_metadata_ptr->transaction_fees, metadata_byte_array,
             size, sizeof(txn_metadata_ptr->transaction_fees), &offset);
    s_memcpy(txn_metadata_ptr->decimal, metadata_byte_array,
             size, sizeof(txn_metadata_ptr->decimal), &offset);

    size_t token_name_len = strnlen((const char*)(metadata_byte_array+offset),size - offset ) + 1;

    if (metadata_byte_array[offset+token_name_len-1] != 0) return -1;

    txn_metadata_ptr->token_name =(char *) cy_malloc(token_name_len);

    s_memcpy((uint8_t *) txn_metadata_ptr->token_name, metadata_byte_array,
             size, token_name_len, &offset);
    
    s_memcpy(&(txn_metadata_ptr->network_chain_id), metadata_byte_array,
             size, sizeof(txn_metadata_ptr->network_chain_id), &offset);
    return offset;
}

                                   
int64_t byte_array_to_recv_txn_data(Receive_Transaction_Data *txn_data_ptr,const uint8_t *data_byte_array, const uint32_t size) {

    int64_t offset = 0;

    s_memcpy(txn_data_ptr->wallet_id, data_byte_array, size, sizeof(txn_data_ptr->wallet_id), &offset);
    s_memcpy(txn_data_ptr->purpose, data_byte_array, size, sizeof(txn_data_ptr->purpose), &offset);
    s_memcpy(txn_data_ptr->coin_index, data_byte_array, size, sizeof(txn_data_ptr->coin_index), &offset);
    s_memcpy(txn_data_ptr->account_index, data_byte_array, size, sizeof(txn_data_ptr->account_index), &offset);
    s_memcpy(txn_data_ptr->chain_index, data_byte_array, size, sizeof(txn_data_ptr->chain_index), &offset);
    s_memcpy(txn_data_ptr->address_index, data_byte_array, size, sizeof(txn_data_ptr->address_index), &offset);

    size_t token_name_len = strnlen((const char*)(data_byte_array+offset),size - offset ) + 1;

    if (data_byte_array[offset+token_name_len-1] != 0) return -1;

    txn_data_ptr->token_name =(char *) cy_malloc(token_name_len);

    s_memcpy((uint8_t *) txn_data_ptr->token_name, data_byte_array, size, token_name_len, &offset);

    s_memcpy(&(txn_data_ptr->network_chain_id), data_byte_array, size, sizeof(txn_data_ptr->network_chain_id), &offset);

    return offset;
}

void generate_xpub(const uint32_t *path,const size_t path_length, const char *curve,const uint8_t *seed, char *str)
{
    uint32_t fingerprint = 0x0, version;
    HDNode t_node;

	derive_hdnode_from_path(path, path_length-1, curve, seed, &t_node);
    fingerprint = hdnode_fingerprint(&t_node);
    hdnode_private_ckd(&t_node, path[path_length-1]);
    hdnode_fill_public_key(&t_node);

    get_version(path[0], path[1], NULL, &version);
    hdnode_serialize_public(&t_node, fingerprint, version, str, 113);
    memzero(&t_node, sizeof(HDNode));
}

void derive_hdnode_from_path(const uint32_t *path,const size_t path_length, const char *curve,const uint8_t *seed, HDNode *hdnode)
{
    hdnode_from_seed(seed, 512 / 8, curve, hdnode);
    for (size_t i = 0;i<path_length;i++)
        hdnode_private_ckd(hdnode, path[i]);
    hdnode_fill_public_key(hdnode);
}

void get_address_node(const txn_metadata *txn_metadata_ptr, const int16_t index,
                             const char *mnemonic, const char *passphrase, HDNode *hdnode)
{
    uint8_t bip39seed[512 / 8];
    mnemonic_to_seed(mnemonic, passphrase, bip39seed, 0);
    hdnode_from_seed(bip39seed, 512 / 8, SECP256K1_NAME, hdnode);
    hdnode_private_ckd(hdnode, BYTE_ARRAY_TO_UINT32(txn_metadata_ptr->purpose_index));
    hdnode_private_ckd(hdnode, BYTE_ARRAY_TO_UINT32(txn_metadata_ptr->coin_index));
    hdnode_private_ckd(hdnode, BYTE_ARRAY_TO_UINT32(txn_metadata_ptr->account_index));
    if (index == -1) {
        hdnode_private_ckd(hdnode, BYTE_ARRAY_TO_UINT32(txn_metadata_ptr->change[0].chain_index));
        hdnode_private_ckd(hdnode, BYTE_ARRAY_TO_UINT32(txn_metadata_ptr->change[0].address_index));
    } else if (index >= 0) {
        hdnode_private_ckd(hdnode, BYTE_ARRAY_TO_UINT32(txn_metadata_ptr->input[index].chain_index));
        hdnode_private_ckd(hdnode, BYTE_ARRAY_TO_UINT32(txn_metadata_ptr->input[index].address_index));
    }
    hdnode_fill_public_key(hdnode);
    memzero(bip39seed, sizeof(bip39seed));
}

const char *get_coin_symbol(uint32_t coin_index, uint32_t chain_id) {
    switch (coin_index) {
        case 0x80000000U:
            return "BTC";
        case 0x80000001:
            return "BTCT";
        case 0x80000002:
            return "LTC";
        case 0x80000003:
            return "DOGE";
        case 0x80000005:
            return "DASH";
        case ETHEREUM: {
            switch (chain_id) {
                case ETHEREUM_MAINNET_CHAIN:
                case ETHEREUM_ROPSTEN_CHAIN:
                    return ETHEREUM_TOKEN_SYMBOL;
                case POLYGON_MUMBAI_CHAIN:
                case POLYGON_MAINNET_CHAIN:
                    return POLYGON_TOKEN_SYMBOL;
                default: {
                    ASSERT(false);
                    return "invalid";
                }
            }
        }
<<<<<<< HEAD
        case NEAR_COIN_INDEX:
            return NEAR_TOKEN_SYMBOL;
=======
        case NEAR:
            return "NEAR";
        case SOLANA:
            return "SOL";
>>>>>>> 70bb3d46
        default: {
            ASSERT(false);
            return "invalid";
        }
    }
}

const char *get_coin_name(uint32_t coin_index, uint32_t chain_id) {
    switch (coin_index) {
        case 0x80000000:
            return "Bitcoin";
        case 0x80000001:
            return "BTC Test";
        case 0x80000002:
            return "Litecoin";
        case 0x80000003:
            return "Dogecoin";
        case 0x80000005:
            return "Dash";
        case ETHEREUM: {
            switch (chain_id) {
                case ETHEREUM_MAINNET_CHAIN:
                    return ETHEREUM_MAINNET_NAME;
                case ETHEREUM_ROPSTEN_CHAIN:
                    return ETHEREUM_ROPSTEN_NAME;
                case POLYGON_MUMBAI_CHAIN:
                    return POLYGON_MUMBAI_NAME;
                case POLYGON_MAINNET_CHAIN:
                    return POLYGON_MAINNET_NAME;
                default: {
                    ASSERT(false);
                    return "invalid";
                }
            }
        }
<<<<<<< HEAD
        case NEAR_COIN_INDEX:
            return NEAR_TOKEN_NAME;
=======
        case NEAR:
            return "Near";
        case SOLANA:
            return "Solana";
>>>>>>> 70bb3d46
        default: {
            ASSERT(false);
            return "invalid";
        }
    }
}

void get_version(const uint32_t purpose_id, const uint32_t coin_index, uint8_t* address_version, uint32_t* pub_version)
{
    uint8_t assigned_add_version = 0x0;
    uint32_t assigned_pub_version = 0x0;

    switch(purpose_id) {
        case NATIVE_SEGWIT:
            switch (coin_index) {
            case BTC_TEST:
                assigned_pub_version = 0x045f1cf6;
                assigned_add_version = 0x6f;
                break;
            case BITCOIN:
                assigned_pub_version = 0x04b24746;
                assigned_add_version = 0x00;
                break;
            case LITCOIN:
                assigned_pub_version = 0x0488b21e;
                assigned_add_version = 0x30;
                break;
            case DOGE:
                assigned_pub_version = 0x02facafd;
                assigned_add_version = 0x1E;
                break;
            case DASH:
                assigned_pub_version = 0x0488b21e;
                assigned_add_version = 0x4c;
                break;
            default:
                break;
            }
            break;

        case NON_SEGWIT:
            switch (coin_index) {
            case BTC_TEST:
                assigned_pub_version = 0x043587cf;
                assigned_add_version = 0x6f;
                break;
            case BITCOIN:
                assigned_pub_version = 0x0488b21e;
                assigned_add_version = 0x00;
                break;
            case LITCOIN:
                assigned_pub_version = 0x0488b21e;
                assigned_add_version = 0x30;
                break;
            case DOGE:
                assigned_pub_version = 0x02facafd;
                assigned_add_version = 0x1E;
                break;
            case DASH:
                assigned_pub_version = 0x0488b21e;
                assigned_add_version = 0x4c;
                break;
            case ETHEREUM:
            case NEAR:
                assigned_pub_version = 0x0488b21e;
                assigned_add_version = 0x00;
                break;
            case SOLANA:
                assigned_pub_version = 0x0488b21e;
                assigned_add_version = 0x00;
                break;
            default:
                break;
            }
            break;

        default:
            break;
    }

    if (address_version) {
        *address_version = assigned_add_version;
    }

    if (pub_version) {
        *pub_version = assigned_pub_version;
    }
}

bool validate_txn_metadata(const txn_metadata *mdata_ptr) {
    if (mdata_ptr->purpose_index[0] < 0x80 || mdata_ptr->coin_index[0] < 0x80 ||
        mdata_ptr->account_index[0] < 0x80)
        return false;
    if (BYTE_ARRAY_TO_UINT32(mdata_ptr->purpose_index) == NON_SEGWIT &&
        (BYTE_ARRAY_TO_UINT32(mdata_ptr->coin_index) == NEAR || BYTE_ARRAY_TO_UINT32(mdata_ptr->coin_index) == SOLANA)){
        if (mdata_ptr->input_count[0] > 0 && (mdata_ptr->input->chain_index[0] < 0x80 ||
                mdata_ptr->input->address_index[0] < 0x80))
            return false;
        return true;
    }
    if (mdata_ptr->input_count[0] > 0 && (mdata_ptr->input->chain_index[0] >= 0x80 ||
            mdata_ptr->input->address_index[0] >= 0x80))
        return false;
    if (mdata_ptr->output_count[0] > 0 && (mdata_ptr->output->chain_index[0] >= 0x80 ||
            mdata_ptr->output->address_index[0] >= 0x80))
        return false;
    if (mdata_ptr->change_count[0] > 0 && (mdata_ptr->change->chain_index[0] >= 0x80 ||
            mdata_ptr->change->address_index[0] >= 0x80))
        return false;
    if (mdata_ptr->decimal[0] > 18) return false;
    if (BYTE_ARRAY_TO_UINT32(mdata_ptr->purpose_index) == NON_SEGWIT &&
        BYTE_ARRAY_TO_UINT32(mdata_ptr->coin_index) == ETHEREUM && mdata_ptr->token_name[0] == '\0')
        return false;
    return true;
}<|MERGE_RESOLUTION|>--- conflicted
+++ resolved
@@ -56,12 +56,9 @@
  ******************************************************************************
  */
 #include "coin_utils.h"
-<<<<<<< HEAD
 #include "near.h"
 #include "polygon.h"
 #include "eth.h"
-=======
->>>>>>> 70bb3d46
 
 
 void s_memcpy(uint8_t *dst, const uint8_t *src, uint32_t size,
@@ -240,15 +237,10 @@
                 }
             }
         }
-<<<<<<< HEAD
         case NEAR_COIN_INDEX:
             return NEAR_TOKEN_SYMBOL;
-=======
-        case NEAR:
-            return "NEAR";
         case SOLANA:
             return "SOL";
->>>>>>> 70bb3d46
         default: {
             ASSERT(false);
             return "invalid";
@@ -284,15 +276,10 @@
                 }
             }
         }
-<<<<<<< HEAD
         case NEAR_COIN_INDEX:
             return NEAR_TOKEN_NAME;
-=======
-        case NEAR:
-            return "Near";
         case SOLANA:
             return "Solana";
->>>>>>> 70bb3d46
         default: {
             ASSERT(false);
             return "invalid";
