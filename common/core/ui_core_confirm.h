--- conflicted
+++ resolved
@@ -23,11 +23,6 @@
  * TYPEDEFS
  *****************************************************************************/
 
-typedef enum {
-  CONFIRMATION_SCREEN,
-  SCROLL_PAGE_SCREEN,
-} ui_type_e;
-
 typedef void(ui_core_rejection_cb)(pb_size_t which_error, uint32_t error_code);
 
 /*****************************************************************************
@@ -39,7 +34,6 @@
  *****************************************************************************/
 
 /**
-<<<<<<< HEAD
  * @brief The function confirms the user intention for a certain action
  * specified in the message
  * @details The function will render a confirmation screen and listen for
@@ -70,35 +64,14 @@
  *
  * @param title Reference to the title for the screen
  * @param body Reference to the message to display against user confirmation
-=======
- * @brief The function confirms the user intention for initiating log export
- * @details The function will render a confirmation screen based on ui_type_e
- * and listen for events. The function will only listen to an UI event and
- * handles UI and P0 event. In case of a P0 event, the function will simply
- * return false and do an early exit. In case if the user denied the permission
- * by selecting cancel, the function executes the provided callback if it exists
- * to the host manager app. The function only supports 2 screen types namely
- * confirm_scr_init, ui_scrollable_page
- *
- * @param title Reference to the title for the screen
- * @param msg Reference to the message to display against user confirmation
- * @param type Type of the UI screen to be displayed
->>>>>>> 3cff84ab
  * @param reject_cb Callback to execute if user rejected
  *
  * @return bool Indicating if the user confirmation succeeded.
  * @retval true The user confirmed his/her intention
  * @retval false The user either rejected the prompt or a P0 event occurred
  */
-<<<<<<< HEAD
 bool core_scroll_page(const char *title,
                       const char *body,
                       ui_core_rejection_cb *reject_cb);
-=======
-bool core_user_confirmation(const char *title,
-                            const char *msg,
-                            ui_type_e type,
-                            ui_core_rejection_cb *reject_cb);
->>>>>>> 3cff84ab
 
 #endif