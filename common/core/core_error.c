/**
 * @file    core_error.c
 * @author  Cypherock X1 Team
 * @brief   Display and return core errors.
 * @copyright Copyright (c) 2023 HODL TECH PTE LTD
 * <br/> You may obtain a copy of license at <a href="https://mitcc.org/"
 *target=_blank>https://mitcc.org/</a>
 *
 ******************************************************************************
 * @attention
 *
 * (c) Copyright 2023 by HODL TECH PTE LTD
 *
 * Permission is hereby granted, free of charge, to any person obtaining
 * a copy of this software and associated documentation files (the
 * "Software"), to deal in the Software without restriction, including
 * without limitation the rights to use, copy, modify, merge, publish,
 * distribute, sublicense, and/or sell copies of the Software, and to
 * permit persons to whom the Software is furnished to do so, subject
 * to the following conditions:
 *
 * The above copyright notice and this permission notice shall be
 * included in all copies or substantial portions of the Software.
 *
 * THE SOFTWARE IS PROVIDED "AS IS", WITHOUT WARRANTY OF ANY KIND,
 * EXPRESS OR IMPLIED, INCLUDING BUT NOT LIMITED TO THE WARRANTIES OF
 * MERCHANTABILITY, FITNESS FOR A PARTICULAR PURPOSE AND NONINFRINGEMENT.
 * IN NO EVENT SHALL THE AUTHORS OR COPYRIGHT HOLDERS BE LIABLE FOR
 * ANY CLAIM, DAMAGES OR OTHER LIABILITY, WHETHER IN AN ACTION OF
 * CONTRACT, TORT OR OTHERWISE, ARISING FROM, OUT OF OR IN CONNECTION
 * WITH THE SOFTWARE OR THE USE OR OTHER DEALINGS IN THE SOFTWARE.
 *
 *
 * "Commons Clause" License Condition v1.0
 *
 * The Software is provided to you by the Licensor under the License,
 * as defined below, subject to the following condition.
 *
 * Without limiting other conditions in the License, the grant of
 * rights under the License will not include, and the License does not
 * grant to you, the right to Sell the Software.
 *
 * For purposes of the foregoing, "Sell" means practicing any or all
 * of the rights granted to you under the License to provide to third
 * parties, for a fee or other consideration (including without
 * limitation fees for hosting or consulting/ support services related
 * to the Software), a product or service whose value derives, entirely
 * or substantially, from the functionality of the Software. Any license
 * notice or attribution required by the License must also include
 * this Commons Clause License Condition notice.
 *
 * Software: All X1Wallet associated files.
 * License: MIT
 * Licensor: HODL TECH PTE LTD
 *
 ******************************************************************************
 */

/*****************************************************************************
 * INCLUDES
 *****************************************************************************/

#include "core_error.h"

#include "buzzer.h"
#include "constant_texts.h"
#include "events.h"
#include "p0_events.h"
#include "status_api.h"
#include "ui_message.h"
/*****************************************************************************
 * EXTERN VARIABLES
 *****************************************************************************/

/*****************************************************************************
 * PRIVATE MACROS AND DEFINES
 *****************************************************************************/

/*****************************************************************************
 * PRIVATE TYPEDEFS
 *****************************************************************************/

/*****************************************************************************
 * STATIC FUNCTION PROTOTYPES
 *****************************************************************************/
/**
 * @brief Display error message to user set by core operations.
 *
 * @details When a core operation faces a fatal error, it can set an error
 * message using using @ref mark_core_error_screen before exiting the flow. This
 * API displays that error message and sets the core device idle status to
 * CORE_DEVICE_IDLE_STATE_DEVICE.
 *
 * NOTE: P0 events are ignored in this API, as this could also be used to
 * display P0 errors
 */
static void display_core_error();

/*****************************************************************************
 * STATIC VARIABLES
 *****************************************************************************/
static char core_error_msg[60] = {0};
/*****************************************************************************
 * GLOBAL VARIABLES
 *****************************************************************************/

/*****************************************************************************
 * STATIC FUNCTIONS
 *****************************************************************************/
static void display_core_error() {
  if (0 == strnlen(core_error_msg, sizeof(core_error_msg)))
    return;

  evt_status_t status = {0};
  message_scr_init(core_error_msg);
  buzzer_start(BUZZER_DURATION);
  core_status_set_idle_state(CORE_DEVICE_IDLE_STATE_DEVICE);

  do {
    status = get_events(EVENT_CONFIG_UI, INIFINITE_WAIT_TIMEOUT);
    p0_reset_evt();
  } while (true != status.ui_event.event_occured);

  memzero(core_error_msg, sizeof(core_error_msg));
  return;
}

/*****************************************************************************
 * GLOBAL FUNCTIONS
 *****************************************************************************/

void mark_core_error_screen(const char *error_msg) {
  if (NULL == error_msg) {
    return;
  }

  // Return if an error message is already set
  if (0 != strnlen(core_error_msg, sizeof(core_error_msg))) {
    return;
  }

  snprintf(core_error_msg, sizeof(core_error_msg), "%s", error_msg);
  return;
}

void handle_core_errors() {
  /* Check P0 events */
  p0_evt_t evt = {0};
  p0_get_evt(&evt);

  if (true == evt.inactivity_evt) {
    mark_core_error_screen(ui_text_process_reset_due_to_inactivity);
<<<<<<< HEAD
    p0_reset_evt();
    /* Send message to host if P0 occured */
  }

  display_core_error();
}

void ignore_p0_event() {
  p0_reset_evt();
=======
    /* TODO: Send message to host if P0 occured if core status is set to usb */
  }

  display_core_error();
  return;
>>>>>>> 24138210
}<|MERGE_RESOLUTION|>--- conflicted
+++ resolved
@@ -150,21 +150,14 @@
 
   if (true == evt.inactivity_evt) {
     mark_core_error_screen(ui_text_process_reset_due_to_inactivity);
-<<<<<<< HEAD
     p0_reset_evt();
-    /* Send message to host if P0 occured */
-  }
-
-  display_core_error();
-}
-
-void ignore_p0_event() {
-  p0_reset_evt();
-=======
     /* TODO: Send message to host if P0 occured if core status is set to usb */
   }
 
   display_core_error();
   return;
->>>>>>> 24138210
+}
+
+void ignore_p0_event() {
+  p0_reset_evt();
 }