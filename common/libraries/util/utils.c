--- conflicted
+++ resolved
@@ -174,30 +174,9 @@
   return (i * 2 + 1);
 }
 
-<<<<<<< HEAD
-void __single_to_multi_line(const char* input, const uint16_t input_len, char output[MAX_NUMBER_OF_MNEMONIC_WORDS][MAX_MNEMONIC_WORD_LENGTH])
-{
-    if (input == NULL || output == NULL) return;
-    uint16_t i = 0U;
-    uint16_t j;
-    uint16_t l = 0U;
-    while (1) {
-        j = 0U;
-        while (input[l] != ' ' && l < input_len) {
-            output[i][j] = input[l];
-            l++;
-            j++;
-        }
-        output[i][j] = 0U;
-        i++;
-        if (l >= input_len) {
-            return;
-        }
-        l++;
-=======
 void __single_to_multi_line(const char *input,
                             const uint16_t input_len,
-                            char output[24][15]) {
+                            char output[MAX_UI_LIST_WORDS][MAX_UI_LIST_CHAR_LEN]) {
   if (input == NULL || output == NULL)
     return;
   uint16_t i = 0U;
@@ -214,31 +193,12 @@
     i++;
     if (l >= input_len) {
       return;
->>>>>>> be8cb37c
     }
     l++;
   }
 }
 
-<<<<<<< HEAD
-void __multi_to_single_line(const char input[MAX_NUMBER_OF_MNEMONIC_WORDS][MAX_MNEMONIC_WORD_LENGTH], const uint8_t number_of_mnemonics, char* output)
-{
-    if (input == NULL || output == NULL) return;
-    uint8_t word_len;
-    uint16_t offset = 0U;
-    uint16_t i = 0U;
-    for (; i < number_of_mnemonics; i++) {
-        word_len = strlen(input[i]);
-        memcpy(output + offset, input[i], word_len);
-        offset += word_len;
-        memcpy(output + offset, " ", 1);
-        offset++;
-    }
-    offset--;
-    uint8_t zero=0;
-    memcpy(output + offset, &zero, 1);
-=======
-void __multi_to_single_line(const char input[24][15],
+void __multi_to_single_line(const char input[MAX_UI_LIST_WORDS][MAX_UI_LIST_CHAR_LEN],
                             const uint8_t number_of_mnemonics,
                             char *output) {
   if (input == NULL || output == NULL)
@@ -257,7 +217,6 @@
   offset--;
   uint8_t zero = 0;
   memcpy(output + offset, &zero, 1);
->>>>>>> be8cb37c
 }
 
 void hex_string_to_byte_array(const char *hex_string,
