--- conflicted
+++ resolved
@@ -135,11 +135,7 @@
  *
  * @note
  */
-<<<<<<< HEAD
 void __single_to_multi_line(const char* input, uint16_t input_len, char output[MAX_NUMBER_OF_MNEMONIC_WORDS][MAX_MNEMONIC_WORD_LENGTH]);
-=======
-void __single_to_multi_line(const char *input, uint16_t input_len, char output[24][15]);
->>>>>>> acbc252f
 
 /**
  * @brief  convert multi-d mnemonics to single-d array for trezor crypto functions
