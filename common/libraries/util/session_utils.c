--- conflicted
+++ resolved
@@ -724,122 +724,6 @@
   memcpy(session.session_iv, iv, SESSION_IV_SIZE);
 }
 
-<<<<<<< HEAD
-// session_error_type_e session_main(dummy_inheritance_query_t *query) {
-//   char buffer[SESSION_BUFFER_SIZE] = {0};
-//   size_t size;
-
-//   switch (query->type) {
-//     case SESSION_MSG_SEND_DEVICE_KEY:
-//       size = SESSION_PUB_KEY_SIZE + DEVICE_SERIAL_SIZE + SIGNATURE_SIZE +
-//              POSTFIX1_SIZE + POSTFIX2_SIZE;
-//       if (!session_send_device_key(query->device_message)) {
-//         LOG_CRITICAL("xxec %d", __LINE__);
-//         comm_reject_invalid_cmd();
-//         clear_message_received_data();
-
-//         return SESSION_ERR_DEVICE_KEY;
-//       }
-//       byte_array_to_hex_string(
-//           query->device_message, size, buffer, size * 2 + 1);
-//       // printf("Device Message: %s", buffer, size * 2 + 1);
-//       break;
-
-//     case SESSION_MSG_RECEIVE_SERVER_KEY:
-//       if (!session_receive_server_key(query->server_message)) {
-//         LOG_CRITICAL("xxec %d", __LINE__);
-//         comm_reject_invalid_cmd();
-//         clear_message_received_data();
-
-//         return SESSION_ERR_SERVER_KEY;
-//       }
-
-//       size = SESSION_PUB_KEY_SIZE + SESSION_AGE_SIZE + DEVICE_SERIAL_SIZE +
-//              SIGNATURE_SIZE;
-//       byte_array_to_hex_string(
-//           query->server_message, size, buffer, size * 2 + 1);
-//       // printf("Server Message: %s", buffer, size * 2 + 1);
-//       break;
-
-//     case SESSION_MSG_ENCRYPT:
-//       // TODO: Remove after testing
-//       for (int i = 0; i < query->msg_count; i++) {
-//         memzero(query->session_msgs[i].encrypted_data, ENCRYPTED_DATA_SIZE);
-//         query->session_msgs[i].encrypted_data_size = 0;
-//       }
-//       if (!session_encrypt_secure_data(
-//               query->wallet_id, query->session_msgs, query->msg_count)) {
-//         LOG_CRITICAL("xxec %d", __LINE__);
-//         comm_reject_invalid_cmd();
-//         clear_message_received_data();
-
-//         return SESSION_ERR_ENCRYPT;
-//       }
-//       session_reset_secure_data();
-//       break;
-
-//     case SESSION_MSG_DECRYPT:
-//       // TODO: Remove after testing
-//       for (int i = 0; i < query->msg_count; i++) {
-//         memzero(query->session_msgs[i].plain_data, PLAIN_DATA_SIZE);
-//         query->session_msgs[i].plain_data_size = 0;
-//       }
-//       if (!session_decrypt_secure_data(
-//               query->wallet_id, query->session_msgs, query->msg_count)) {
-//         LOG_CRITICAL("xxec %d", __LINE__);
-//         comm_reject_invalid_cmd();
-//         clear_message_received_data();
-
-//         return SESSION_ERR_DECRYPT;
-//       }
-//       session_reset_secure_data();
-//       break;
-
-//     case SESSION_CLOSE:
-//       session_reset();
-//       break;
-
-//     default: {
-//       /* In case we ever encounter invalid query, convey to the host app */
-//       session_send_error();
-//       session.status = SESSION_ERR_INVALID;
-//       return;
-//     }
-//   }
-
-//   session.status = SESSION_OK;
-// }
-
-// void test_session_main(session_msg_type_e type) {
-//   dummy_inheritance_query_t *query =
-//   malloc(sizeof(dummy_inheritance_query_t)); query->type = type;
-
-//   session.status = SESSION_ERR_INVALID;
-//   session_curve_init();
-
-//   switch (query->type) {
-//     case SESSION_MSG_SEND_DEVICE_KEY:
-//       break;
-//     case SESSION_MSG_RECEIVE_SERVER_KEY:
-//       test_generate_server_data(query);
-//       break;
-//     case SESSION_MSG_ENCRYPT:
-//       test_generate_server_encrypt_data(query);
-//       break;
-//     case SESSION_MSG_DECRYPT:
-//       break;
-//   }
-
-//   session_main(query);
-//   free(query);
-
-//   if (session.status != SESSION_OK) {
-//     printf("\nERORR: SESSION COMMAND FAILED");
-//     return;
-//   }
-//   printf("\nSESSION MSG STATUS: %d", session.status);
-// }
-=======
 session_error_type_e session_main(dummy_inheritance_query_t *query) {
   char buffer[SESSION_BUFFER_SIZE] = {0};
   size_t size;
@@ -954,7 +838,6 @@
   }
   printf("\nSESSION MSG STATUS: %d", session.status);
 }
->>>>>>> cac358c7
 
 // TODO: functions to remove after testing
 
