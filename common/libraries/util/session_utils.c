/**
 * @file    session_utils.c
 * @author  Cypherock X1 Team
 * @brief   Definition of the session utility functions
 *          This file defines the functions used to create and manage the
 *          session, send authentication requests and verify the responses.
 *
 * @copyright Copyright (c) 2022 HODL TECH PTE LTD
 * <br/> You may obtain a copy of license at <a href="https://mitcc.org/"
 *target=_blank>https://mitcc.org/</a>
 *
 ******************************************************************************
 * @attention
 *
 * (c) Copyright 2022 by HODL TECH PTE LTD
 *
 * Permission is hereby granted, free of charge, to any person obtaining
 * a copy of this software and associated documentation files (the
 * "Software"), to deal in the Software without restriction, including
 * without limitation the rights to use, copy, modify, merge, publish,
 * distribute, sublicense, and/or sell copies of the Software, and to
 * permit persons to whom the Software is furnished to do so, subject
 * to the following conditions:
 *
 * The above copyright notice and this permission notice shall be
 * included in all copies or substantial portions of the Software.
 *
 * THE SOFTWARE IS PROVIDED "AS IS", WITHOUT WARRANTY OF ANY KIND,
 * EXPRESS OR IMPLIED, INCLUDING BUT NOT LIMITED TO THE WARRANTIES OF
 * MERCHANTABILITY, FITNESS FOR A PARTICULAR PURPOSE AND NONINFRINGEMENT.
 * IN NO EVENT SHALL THE AUTHORS OR COPYRIGHT HOLDERS BE LIABLE FOR
 * ANY CLAIM, DAMAGES OR OTHER LIABILITY, WHETHER IN AN ACTION OF
 * CONTRACT, TORT OR OTHERWISE, ARISING FROM, OUT OF OR IN CONNECTION
 * WITH THE SOFTWARE OR THE USE OR OTHER DEALINGS IN THE SOFTWARE.
 *
 *
 * "Commons Clause" License Condition v1.0
 *
 * The Software is provided to you by the Licensor under the License,
 * as defined below, subject to the following condition.
 *
 * Without limiting other conditions in the License, the grant of
 * rights under the License will not include, and the License does not
 * grant to you, the right to Sell the Software.
 *
 * For purposes of the foregoing, "Sell" means practicing any or all
 * of the rights granted to you under the License to provide to third
 * parties, for a fee or other consideration (including without
 * limitation fees for hosting or consulting/ support services related
 * to the Software), a product or service whose value derives, entirely
 * or substantially, from the functionality of the Software. Any license
 * notice or attribution required by the License must also include
 * this Commons Clause License Condition notice.
 *
 * Software: All X1Wallet associated files.
 * License: MIT
 * Licensor: HODL TECH PTE LTD
 *
 ******************************************************************************
 */

/*****************************************************************************
 * INCLUDES
 *****************************************************************************/
#include "session_utils.h"

#include "inheritance_main.h"

/*****************************************************************************
 * EXTERN VARIABLES
 *****************************************************************************/

/*****************************************************************************
 * PRIVATE MACROS AND DEFINES
 *****************************************************************************/

/*****************************************************************************
 * PRIVATE TYPEDEFS
 *****************************************************************************/

/*****************************************************************************
 * STATIC VARIABLES
 *****************************************************************************/

/*****************************************************************************
 * GLOBAL VARIABLES
 *****************************************************************************/
const ecdsa_curve *curve;
const uint32_t session_key_rotation[2] = {6, 7};
Session session = {0};

/*****************************************************************************
 * STATIC FUNCTION PROTOTYPES
 *****************************************************************************/

/*****************************************************************************
 * STATIC FUNCTIONS
 *****************************************************************************/

/*****************************************************************************
 * GLOBAL FUNCTIONS
 *****************************************************************************/

void session_curve_init() {
  curve = get_curve_by_name(SECP256K1_NAME)->params;
}

static bool derive_server_public_key() {
  HDNode node;
  char xpub[112] = {'\0'};

  base58_encode_check(get_card_root_xpub(),
                      FS_KEYSTORE_XPUB_LEN,
                      nist256p1_info.hasher_base58,
                      xpub,
                      112);
  hdnode_deserialize_public(
      (char *)xpub, 0x0488b21e, NIST256P1_NAME, &node, NULL);

  uint8_t index = 0;
  hdnode_public_ckd(&node, session_key_rotation[index]);

  index += 1;
  hdnode_public_ckd(&node, session_key_rotation[index]);

  memcpy(
      session.derived_server_public_key, node.public_key, SESSION_PUB_KEY_SIZE);

  return true;
}

bool verify_session_signature(uint8_t *payload,
                              size_t payload_size,
                              uint8_t *signature) {
  uint8_t hash[32] = {0};
  sha256_Raw(payload, payload_size, hash);

  // TODO: uncomment while integrating the sdk
  print_arr("derived Server Kwy\n", session.derived_server_public_key, 32);
  uint8_t status = ecdsa_verify_digest(
      &nist256p1, session.derived_server_public_key, signature, hash);
  // uint8_t status =
  //     ecdsa_verify_digest(&nist256p1,
  //                         session.device_random_public,
  //                         signature,
  //                         hash);    // since signing with device_random
  return (status == 0);
};

bool derive_session_iv() {
  curve_point random_point;
  memcpy(
      &random_point, &session.server_random_public_point, sizeof(curve_point));
  point_add(curve, &session.device_random_public_point, &random_point);

  // printf("\nsession id random_point: ");
  // bn_print(&random_point.x);
  // bn_print(&random_point.y);

  uint8_t temp[2 * SESSION_PRIV_KEY_SIZE];
  bn_write_be(&random_point.x, temp);
  bn_write_be(&random_point.y, temp + SESSION_PRIV_KEY_SIZE);

  print_arr("session id temp", temp, 2 * SESSION_PRIV_KEY_SIZE);

<<<<<<< HEAD
  sha256_Raw(temp, 2 * SESSION_PUB_KEY_SIZE, session.session_iv);
=======
  // TODO:
  // SHA3 Update
  // Confirm from Clickup flow
  sha256_Raw(temp, 2 * SESSION_PUB_KEY_SIZE, session.session_id);
>>>>>>> 246682b3

  print_arr("session.session_iv", session.session_iv, SESSION_IV_SIZE);

  return true;
}

bool derive_session_key() {
  if (ecdh_multiply(curve,
                    session.device_random,
                    session.server_random_public,
                    session.session_key) != 0) {
    printf("ERROR: Session key not generated");
    return false;
  }
  print_arr("session.session_key", session.session_key, SESSION_KEY_SIZE);
  return true;
}

void session_append_signature(uint8_t *payload, size_t payload_size) {
  uint8_t hash[32] = {0};
  sha256_Raw(payload, payload_size, hash);
  auth_data_t signed_data = atecc_sign(hash);

  uint8_t offset = payload_size;
  memcpy(payload + offset, signed_data.signature, SIGNATURE_SIZE);
  offset += SIGNATURE_SIZE;
  print_arr("sig detail", signed_data.signature, SIGNATURE_SIZE);
  memcpy(payload + offset, signed_data.postfix1, POSTFIX1_SIZE);
  offset += POSTFIX1_SIZE;
  print_arr("sig detail", signed_data.postfix1, POSTFIX1_SIZE);
  memcpy(payload + offset, signed_data.postfix2, POSTFIX2_SIZE);
  offset += POSTFIX2_SIZE;
  print_arr("sig detail", signed_data.postfix2, POSTFIX2_SIZE);
}

bool session_get_random_keys(uint8_t *random,
                             uint8_t *random_public,
                             curve_point random_public_point) {
  memzero(random, SESSION_PRIV_KEY_SIZE);
  memzero(random_public, SESSION_PUB_KEY_SIZE);
  memset(&random_public_point, 0, sizeof(random_public_point));

#if USE_SIMULATOR == 0
  random_generate(random, SESSION_PRIV_KEY_SIZE);
#else
  uint8_t get_ec_random[32] = {0x0b, 0x78, 0x9a, 0x1e, 0xb8, 0x0b, 0x7a, 0xac,
                               0x97, 0xa1, 0x54, 0xd7, 0x0c, 0x5a, 0x53, 0x95,
                               0x6f, 0x9c, 0xed, 0x97, 0x6f, 0xc7, 0xed, 0x7f,
                               0xf9, 0x10, 0x01, 0xc1, 0xa8, 0x30, 0xde, 0xb1};
  memcpy(random, get_ec_random, SESSION_PRIV_KEY_SIZE);
#endif
  session_curve_init();
  ecdsa_get_public_key33(curve, random, random_public);
  // print_arr("private key", random, SESSION_PRIV_KEY_SIZE);
  // print_arr("public key", random_public, SESSION_PUB_KEY_SIZE);

  if (!ecdsa_read_pubkey(curve, random_public, &random_public_point)) {
    printf("\nERROR: Random public key point not read");
    return false;
  }

  // bn_print(&random_public_point.x);
  // bn_print(&random_public_point.y);
  return;
}

bool session_is_valid(uint8_t *pass_key, uint8_t *pass_id) {
  return (memcmp(pass_key, session.session_key, SESSION_KEY_SIZE) == 0 &&
          memcmp(pass_id, session.session_iv, SESSION_IV_SIZE) == 0);
}

bool session_send_device_key(uint8_t *payload) {
  if (!session_get_random_keys(session.device_random,
                               session.device_random_public,
                               session.device_random_public_point)) {
    printf("\nERROR: Device Random keys not generated");
    return false;
  }

  // Get device_id
#if USE_SIMULATOR == 0
  if (get_device_serial() != 0) {
    printf("\nERROR: Device Serial fetch failed");
    return false;
  }
  memcpy(session.device_id, atecc_data.device_serial, DEVICE_SERIAL_SIZE);
#else
  memcpy(session.device_id, session.device_random, DEVICE_SERIAL_SIZE);
#endif

  uint32_t offset = 0;
  memcpy(payload + offset, session.device_random_public, SESSION_PUB_KEY_SIZE);
  offset += SESSION_PUB_KEY_SIZE;
  memcpy(payload + offset, session.device_id, DEVICE_SERIAL_SIZE);
  offset += DEVICE_SERIAL_SIZE;
  session_append_signature(payload, offset);
  print_arr("payload after signature", payload, offset + 64 + 7 + 23);

  return true;
}

bool session_receive_server_key(uint8_t *server_message) {
  // Input Payload: Server_Random_public + Session Age + Device Id
  ASSERT(server_message != NULL);

  if (!derive_server_public_key()) {
    printf("\nERROR: Server Randoms not read");
    return false;
  }

  size_t server_message_size =
      SESSION_PUB_KEY_SIZE + SESSION_AGE_SIZE + DEVICE_SERIAL_SIZE;

  // TODO: uncomment when server test starts
  //  if (!verify_session_signature(server_message,
  //                                server_message_size,
  //                                server_message + server_message_size)) {
  //    printf("\nERROR: Message from server invalid");
  //    return false;
  //  }

  uint8_t offset = 0;
  memcpy(session.server_random_public,
         server_message + offset,
         SESSION_PUB_KEY_SIZE);
  offset += SESSION_PUB_KEY_SIZE;
  memcpy(session.session_age, server_message + offset, SESSION_AGE_SIZE);
  offset += SESSION_AGE_SIZE;
  // Verify Device ID
  if (memcmp(session.device_id, server_message + offset, DEVICE_SERIAL_SIZE) !=
      0) {
#if USE_SIMULATOR == 1
    print_arr("session.device_id", session.device_id, DEVICE_SERIAL_SIZE);
    print_arr(
        "server_message + offset", server_message + offset, DEVICE_SERIAL_SIZE);
    return false;
#endif
  }
  offset += DEVICE_SERIAL_SIZE;

  // TODO:
  // Uncomment in production
  // Test with authentic data
  if (!ecdsa_read_pubkey(curve,
                         session.server_random_public,
                         &session.server_random_public_point)) {
    printf("\nERROR: Server random public key point not read");
    return false;
  }
  // print_arr("session.server_random_public",
  //           session.server_random_public,
  //           SESSION_PUB_KEY_SIZE);
<<<<<<< HEAD

  if (!derive_session_iv() || !derive_session_key()) {
=======
  if (!derive_session_id() || !derive_session_key()) {
>>>>>>> 246682b3
    printf("\nERROR: Generation session keys");
    return false;
  }

  return true;
}

bool session_encrypt_secure_data(uint8_t *wallet_id,
                                 SecureData *msgs,
                                 size_t msg_count) {
  ASSERT(wallet_id != NULL);
  ASSERT(msgs != NULL);
  ASSERT(msg_count != 0);
  ASSERT(msg_count <= SESSION_MSG_MAX);

  card_error_type_e status =
      card_fetch_encrypt_data(wallet_id, msgs, msg_count);
  if (status != CARD_OPERATION_SUCCESS) {
    printf("Card encrypt err: %x", status);
    return false;
  }

  memcpy(session.SessionMsgs, msgs, sizeof(SecureData) * msg_count);
  session.msg_count = msg_count;

  // TODO: remove after testing session core
  // if (!session_iv_is_valid(session.session_iv)) {
  //   printf("ERROR: Session is invalid");
  //   return false;
  // }
  // uint8_t packet[SESSION_PACKET_SIZE] = {0};
  // size_t packet_size = 0;

  // session_encrypt_packet(session.SessionMsgs,
  //                        session.msg_count,
  //                        session.session_key,
  //                        session.session_iv,
  //                        packet,
  //                        &packet_size);
  // session_reset_secure_data();
  // session_decrypt_packet(session.SessionMsgs,
  //                        session.msg_count,
  //                        session.session_key,
  //                        session.session_iv,
  //                        packet,
  //                        &packet_size);

  return true;
}

bool session_decrypt_secure_data(uint8_t *wallet_id,
                                 SecureData *msgs,
                                 size_t msg_count) {
  ASSERT(wallet_id != NULL);
  ASSERT(msgs != NULL);
  ASSERT(msg_count != 0);
  ASSERT(msg_count <= SESSION_MSG_MAX);

  card_error_type_e status =
      card_fetch_decrypt_data(wallet_id, msgs, msg_count);

  if (status != CARD_OPERATION_SUCCESS) {
    printf("ERROR: Card is invalid: %x", status);
    return false;
  }

  memcpy(session.SessionMsgs, msgs, sizeof(SecureData) * msg_count);
  session.msg_count = msg_count;

  return true;
}

void session_serialise_packet(SecureData *msgs,
                              size_t msg_count,
                              uint8_t *data,
                              size_t *len) {
  size_t size = *len;

  ASSERT(msgs != NULL);
  ASSERT(msg_count != 0);

  size = 0;
  data[size] = msg_count;
  size += 1;
  for (int i = 0; i < msg_count; i++) {
    data[size] += (msgs[i].encrypted_data_size >> 8) & 0xFF;
    size += 1;
    data[size] += msgs[i].encrypted_data_size & 0xFF;
    size += 1;

    memcpy(data + size, msgs[i].encrypted_data, msgs[i].encrypted_data_size);
    size += msgs[i].encrypted_data_size;
  }

  *len = size;
}

void session_deserialise_packet(SecureData *msgs,
                                uint8_t *msg_count,
                                uint8_t *data,
                                size_t *len) {
  ASSERT(data != NULL);
  ASSERT(*len > 0);

  size_t index = 0;
  *msg_count = data[index];
  index += 1;
  for (int i = 0; i < *msg_count; i++) {
    msgs[i].encrypted_data_size = (uint16_t)data[index] << 8;
    index += 1;
    msgs[i].encrypted_data_size |= (uint16_t)data[index];
    index += 1;

    memcpy(msgs[i].encrypted_data, data + index, msgs[i].encrypted_data_size);
    index += msgs[i].encrypted_data_size;
  }
}

session_error_type_e session_aes_encrypt_packet(uint8_t *InOut_data,
                                                size_t *len,
                                                uint8_t *key,
                                                uint8_t *iv_immut) {
  ASSERT(InOut_data != NULL);
  ASSERT(len != NULL);

  size_t size = *len;
  ASSERT(size <= SESSION_PACKET_SIZE);

  uint8_t payload[size];
  memcpy(payload, InOut_data, size);
  memzero(InOut_data, size);

  uint8_t last_block[AES_BLOCK_SIZE] = {0};
  uint8_t remainder = size % AES_BLOCK_SIZE;

  // Round down to last whole block
  size -= remainder;
  // Copy old last block
  memcpy(last_block, payload + size, remainder);
  // Pad new last block with number of missing bytes
  memset(last_block + remainder,
         AES_BLOCK_SIZE - remainder,
         AES_BLOCK_SIZE - remainder);

  // the IV gets mutated, so we make a copy not to touch the original
  uint8_t iv[AES_BLOCK_SIZE] = {0};
  memcpy(iv, iv_immut, AES_BLOCK_SIZE);

  aes_encrypt_ctx ctx = {0};

  if (aes_encrypt_key256(key, &ctx) != EXIT_SUCCESS) {
    return SESSION_ENCRYPT_PACKET_KEY_ERR;
  }

  if (aes_cbc_encrypt(payload, InOut_data, size, iv, &ctx) != EXIT_SUCCESS) {
    return SESSION_ENCRYPT_PACKET_ERR;
  }

  if (aes_cbc_encrypt(
          last_block, InOut_data + size, sizeof(last_block), iv, &ctx) !=
      EXIT_SUCCESS) {
    return SESSION_ENCRYPT_PACKET_ERR;
  }

  size += sizeof(last_block);
  *len = size;

  memset(&ctx, 0, sizeof(ctx));

  return SESSION_ENCRYPT_PACKET_SUCCESS;
}

session_error_type_e session_aes_decrypt_packet(uint8_t *InOut_data,
                                                uint16_t *len,
                                                uint8_t *key,
                                                uint8_t *iv) {
  ASSERT(InOut_data != NULL);
  ASSERT(len != NULL);

  size_t size = *len;

  uint8_t payload[size];
  memcpy(payload, InOut_data, size);
  memzero(InOut_data, size);

  aes_decrypt_ctx ctx = {0};

  if (EXIT_SUCCESS != aes_decrypt_key256(key, &ctx))
    return SESSION_DECRYPT_PACKET_KEY_ERR;

  if (aes_cbc_decrypt(payload, InOut_data, size, iv, &ctx) != EXIT_SUCCESS ||
      size > SESSION_PACKET_SIZE)
    return SESSION_DECRYPT_PACKET_ERR;

  *len = size;
  memset(&ctx, 0, sizeof(ctx));

  return SESSION_DECRYPT_PACKET_SUCCESS;
}

bool session_encrypt_packet(SecureData *msgs,
                            uint8_t msg_count,
                            uint8_t *packet,
                            size_t *packet_size) {
  session_serialise_packet(msgs, msg_count, packet, packet_size);
  memcpy(session.packet, packet, *packet_size);
  if (SESSION_ENCRYPT_PACKET_SUCCESS !=
      session_aes_encrypt_packet(
          packet, packet_size, session.session_key, session.session_iv))
    return false;

  memcpy(session.packet, packet, *packet_size);

  return true;
}

bool session_decrypt_packet(SecureData *msgs,
                            uint32_t *msg_count,
                            uint8_t *packet,
                            size_t *packet_size) {
  memcpy(session.packet, packet, *packet_size);

  if (SESSION_DECRYPT_PACKET_SUCCESS !=
      session_aes_decrypt_packet(
          packet, packet_size, session.session_key, session.session_iv))
    return false;
  memcpy(session.packet, packet, *packet_size);

  session_deserialise_packet(msgs, msg_count, packet, packet_size);

  memcpy(session.packet, packet, *packet_size);

  return true;
}

void session_reset() {
  memset(&session, 0, sizeof(session));
}

void session_reset_secure_data() {
  memset(&session.SessionMsgs, 0, sizeof(session.SessionMsgs));
  session.msg_count = 0;
}

void session_send_error() {
  LOG_ERROR("\nSESSION invalid session query err: %d", session.status);
}

void set_dummy_session() {
  // TODO: Recieve values from core
  uint8_t key[32] = {1, 1, 1, 1, 1, 1, 1, 1, 1, 1, 1, 1, 1, 1, 1, 1,
                     1, 1, 1, 1, 1, 1, 1, 1, 1, 1, 1, 1, 1, 1, 1, 1};
  uint8_t iv[16] = {1, 1, 1, 1, 1, 1, 1, 1, 1, 1, 1, 1, 1, 1, 1, 1};

  memcpy(session.session_key, key, SESSION_KEY_SIZE);
  memcpy(session.session_iv, iv, SESSION_IV_SIZE);
}

session_error_type_e session_main(dummy_inheritance_query_t *query) {
  char buffer[SESSION_BUFFER_SIZE] = {0};
  size_t size;

  switch (query->type) {
    case SESSION_MSG_SEND_DEVICE_KEY:
      size = SESSION_PUB_KEY_SIZE + DEVICE_SERIAL_SIZE + SIGNATURE_SIZE +
             POSTFIX1_SIZE + POSTFIX2_SIZE;
      if (!session_send_device_key(query->device_message)) {
        LOG_CRITICAL("xxec %d", __LINE__);
        comm_reject_invalid_cmd();
        clear_message_received_data();

        return SESSION_ERR_DEVICE_KEY;
      }
      byte_array_to_hex_string(
          query->device_message, size, buffer, size * 2 + 1);
      printf("Device Message: %s", buffer, size * 2 + 1);
      break;

    case SESSION_MSG_RECEIVE_SERVER_KEY:
      if (!session_receive_server_key(query->server_message)) {
        LOG_CRITICAL("xxec %d", __LINE__);
        comm_reject_invalid_cmd();
        clear_message_received_data();

        return SESSION_ERR_SERVER_KEY;
      }

      size = SESSION_PUB_KEY_SIZE + SESSION_AGE_SIZE + DEVICE_SERIAL_SIZE +
             SIGNATURE_SIZE;
      byte_array_to_hex_string(
          query->server_message, size, buffer, size * 2 + 1);
      printf("Server Message: %s", buffer, size * 2 + 1);
      break;

    case SESSION_MSG_ENCRYPT:
      // TODO: Remove after testing
      for (int i = 0; i < query->msg_count; i++) {
        memzero(query->SessionMsgs[i].encrypted_data, ENCRYPTED_DATA_SIZE);
        query->SessionMsgs[i].encrypted_data_size = 0;
      }
      if (!session_encrypt_secure_data(
              query->wallet_id, query->SessionMsgs, query->msg_count)) {
        LOG_CRITICAL("xxec %d", __LINE__);
        comm_reject_invalid_cmd();
        clear_message_received_data();

        return SESSION_ERR_ENCRYPT;
      }
      session_reset_secure_data();
      break;

    case SESSION_MSG_DECRYPT:
      // TODO: Remove after testing
      for (int i = 0; i < query->msg_count; i++) {
        memzero(query->SessionMsgs[i].plain_data, PLAIN_DATA_SIZE);
        query->SessionMsgs[i].plain_data_size = 0;
      }
      if (!session_decrypt_secure_data(
              query->wallet_id, query->SessionMsgs, query->msg_count)) {
        LOG_CRITICAL("xxec %d", __LINE__);
        comm_reject_invalid_cmd();
        clear_message_received_data();

        return SESSION_ERR_DECRYPT;
      }
      session_reset_secure_data();
      break;

    case SESSION_CLOSE:
      session_reset();
      break;

    default: {
      /* In case we ever encounter invalid query, convey to the host app */
      session_send_error();
      session.status = SESSION_ERR_INVALID;
      return;
    }
  }

  session.status = SESSION_OK;
}

void test_session_main(session_msg_type_e type) {
  dummy_inheritance_query_t *query = malloc(sizeof(dummy_inheritance_query_t));
  query->type = type;

  session.status = SESSION_ERR_INVALID;
  session_curve_init();

  switch (query->type) {
    case SESSION_MSG_SEND_DEVICE_KEY:
      break;
    case SESSION_MSG_RECEIVE_SERVER_KEY:
      test_generate_server_data(query);
      break;
    case SESSION_MSG_ENCRYPT:
      test_generate_server_encrypt_data(query);
      break;
    case SESSION_MSG_DECRYPT:
      break;
  }

  session_main(query);
  free(query);

  if (session.status != SESSION_OK) {
    printf("\nERORR: SESSION COMMAND FAILED");
    return;
  }
  printf("\nSESSION MSG STATUS: %d", session.status);
}

// TODO: functions to remove after testing

void uint8ToHexString(const uint8_t *data, size_t size, char *hexstring) {
  for (size_t i = 0; i < size; ++i) {
    for (size_t i = 0; i < size; ++i) {
      sprintf(hexstring + 2 * i,
              "%02x",
              data[i]);    // Each byte represented by 2 characters + '\0'
    }
  }
  hexstring[size * 2] = '\0';    // Null-terminate the string
}

void print_msg(SecureData msg, uint8_t index) {
  char hex[200];
  byte_array_to_hex_string(
      msg.plain_data, msg.plain_data_size, hex, msg.plain_data_size * 2 + 1);
  printf("\nData [%d] plain_data: %s\n", index + 1, msg.plain_data);
  printf("Data [%d] plain_size: %d\n", index + 1, msg.plain_data_size);
  byte_array_to_hex_string(msg.encrypted_data,
                           msg.encrypted_data_size,
                           hex,
                           msg.encrypted_data_size * 2 + 1);
  printf("Data [%d] encrypted_data: %s\n", index + 1, msg.encrypted_data);
  printf("Data [%d] encrypted_size: %d\n", index + 1, msg.encrypted_data_size);
}

bool debug = true;
// TODO cleanup: delete after testing
char *print_arr(char *name, uint8_t *bytearray, size_t size) {
  char bytearray_hex[size * 2 + 1];
  if (debug == true) {
    uint8ToHexString(bytearray, size, bytearray_hex);
    printf("\n%s[%d bytes]: %s\n",
           name,
           (strlen(bytearray_hex) / 2),
           bytearray_hex);
  }
  return bytearray_hex;
}

void test_uint32_to_uint8_array(uint32_t value, uint8_t arr[4]) {
  arr[0] = (value >> 24) & 0xFF;    // Extract the highest byte
  arr[1] = (value >> 16) & 0xFF;    // Extract the second highest byte
  arr[2] = (value >> 8) & 0xFF;     // Extract the second lowest byte
  arr[3] = value & 0xFF;            // Extract the lowest byte
}

void test_generate_server_data(dummy_inheritance_query_t *query) {
  uint8_t server_message[SESSION_BUFFER_SIZE];

  uint8_t server_random[SESSION_PRIV_KEY_SIZE];
  uint8_t server_random_public[SESSION_PUB_KEY_SIZE];
  curve_point server_random_public_point;
  if (!session_get_random_keys(
          server_random, server_random_public, server_random_public_point)) {
    printf("\nERROR: Server Random keys not generated");
    return false;
  }

  uint32_t session_age_int = 1234;
  uint8_t session_age[SESSION_AGE_SIZE];
  test_uint32_to_uint8_array(session_age_int, session_age);

  uint8_t offset = 0;
  memcpy(server_message + offset, server_random_public, SESSION_PUB_KEY_SIZE);
  offset += SESSION_PUB_KEY_SIZE;
  memcpy(server_message + offset, session_age, SESSION_AGE_SIZE);
  offset += SESSION_AGE_SIZE;
  memcpy(server_message + offset, atecc_data.device_serial, DEVICE_SERIAL_SIZE);
  offset += DEVICE_SERIAL_SIZE;

  uint8_t hash[32] = {0};
  uint8_t signature[SIGNATURE_SIZE] = {0};
  sha256_Raw(server_message, offset, hash);
  // NOTE: MSG would be signed by server_key (added from master device in
  // server)
  int res =
      ecdsa_sign_digest(curve, session.device_random, hash, signature, 0, 0);
  memcpy(server_message + offset, signature, SIGNATURE_SIZE);
  offset += SIGNATURE_SIZE;

  print_arr("server data", server_message, offset);

  memcpy(query->server_message, server_message, offset);
}

void test_generate_server_encrypt_data(dummy_inheritance_query_t *query) {
  const uint8_t msg_count = 5;
  static const char *messages[] = {
      "Shortest",    // 8 chars

      "This is a slightly longer message to test the 50 characters "
      "length requirement.",    // 79 chars

      "Lorem ipsum dolor sit amet, consectetur adipiscing elit, sed do eiusmod "
      "tempor incididunt ut labore et dolore magna aliqua.",    // 123 chars

      "Lorem ipsum dolor sit amet, consectetur adipiscing elit, sed do eiusmod "
      "tempor incididunt ut labore et dolore magna aliqua. Ut enim ad minim "
      "veniam, quis nostrud exercitation ullamco laboris nisi ut aliquip ex ea "
      "commodo consequat. Duis aute irure dolor in reprehenderit in voluptate "
      "velit esse cillum dolore eu fugiat nulla pariatur. Excepteur sint "
      "occaecat cupidatat non proident, sunt in culpa qui officia deserunt "
      "mollit anim id est laborum.",    // 445 chars

      "Embarking on a journey to write a 900-character piece necessitates "
      "precision and clarity, ensuring each word contributes to the overall "
      "message. Begin by defining the central theme or purpose, whether it's "
      "to inform, persuade, or entertain. Structure is crucial: start with an "
      "engaging introduction to hook the reader, followed by the main content "
      "divided into concise paragraphs, and conclude with a memorable closing "
      "statement. Use active voice and vary sentence lengths to maintain "
      "reader interest. Edit ruthlessly to eliminate redundant words and "
      "ensure each sentence flows seamlessly into the next. Pay attention to "
      "grammar and punctuation, as these details enhance readability and "
      "professionalism. Finally, read the piece aloud to catch any awkward "
      "phrasing or overlooked errors, ensuring the final draft is polished and "
      "impactful. This approach not only adheres to the character limit of "
      "msgs.",    // 900 char
  };

  query->msg_count = msg_count;
  for (int i = 0; i < msg_count; i++) {
    memcpy(query->SessionMsgs[i].plain_data, messages[i], strlen(messages[i]));
    query->SessionMsgs[i].plain_data_size = strlen(messages[i]);
    // print_msg(query->SessionMsgs[i], i);
  }

#if USE_SIMULATOR == 0
  memcpy(query->wallet_id, get_wallet_id(0), WALLET_ID_SIZE);
#else
  memcpy(query->wallet_id,
         session.device_id,
         WALLET_ID_SIZE);    // will get wallet id from cysync
#endif
  print_arr("query->wallet_id", query->wallet_id, WALLET_ID_SIZE);

  memcpy(query->pass_key, session.session_iv, SESSION_IV_SIZE);
  print_arr("query->pass_key", query->pass_key, SESSION_IV_SIZE);
}

bool plain_data_to_array_obj(inheritance_plain_data_t *plain_data,
                             SecureData *msgs,
                             size_t msgs_count) {
  for (uint8_t i = 0; i < msgs_count; i++) {
    memcpy(msgs[i].plain_data,
           plain_data[i].message.bytes,
           plain_data[i].message.size);
    msgs[i].plain_data_size = plain_data[i].message.size;
  }

  return true;
}

void core_session_start_parse(core_msg_t *core_msg) {
  size_t request_type = core_msg->session_start.request.which_request;
  switch (request_type) {
    case CORE_SESSION_START_REQUEST_INITIATE_TAG: {
      // send device data to server
      uint8_t payload[SESSION_BUFFER_SIZE] = {0};
      if (!session_send_device_key(payload)) {
        LOG_CRITICAL("xxec %d", __LINE__);
        comm_reject_invalid_cmd();
        clear_message_received_data();

        return SESSION_ERR_DEVICE_KEY;
      }
      send_session_start_response_to_host(payload);

    } break;

    case CORE_SESSION_START_REQUEST_START_TAG: {
      // recieve server data
      uint8_t server_message_payload[SESSION_PUB_KEY_SIZE + SESSION_AGE_SIZE +
                                     DEVICE_SERIAL_SIZE];
      uint32_t offset = 0;
      core_session_start_begin_request_t request =
          core_msg->session_start.request.start;
      memcpy(server_message_payload,
             request.session_random_public,
             SESSION_PUB_KEY_SIZE);
      offset += SESSION_PUB_KEY_SIZE;
      test_uint32_to_uint8_array(
          core_msg->session_start.request.start.session_age,
          server_message_payload + SESSION_PUB_KEY_SIZE);
      offset += SESSION_AGE_SIZE;
      memcpy(server_message_payload + offset,
             core_msg->session_start.request.start.device_id,
             DEVICE_SERIAL_SIZE);

      if (!session_receive_server_key(server_message_payload)) {
        // TODO: Check error Handling
        LOG_CRITICAL("xxec %d", __LINE__);
        comm_reject_invalid_cmd();
        clear_message_received_data();

        return SESSION_ERR_SERVER_KEY;
      }
      send_session_start_ack_to_host();
    } break;

    default:
      /* In case we ever encounter invalid query, convey to the host app */
      session_send_error();
      session.status = SESSION_ERR_INVALID;
      return;
      break;
  }
}<|MERGE_RESOLUTION|>--- conflicted
+++ resolved
@@ -163,14 +163,10 @@
 
   print_arr("session id temp", temp, 2 * SESSION_PRIV_KEY_SIZE);
 
-<<<<<<< HEAD
-  sha256_Raw(temp, 2 * SESSION_PUB_KEY_SIZE, session.session_iv);
-=======
   // TODO:
   // SHA3 Update
   // Confirm from Clickup flow
-  sha256_Raw(temp, 2 * SESSION_PUB_KEY_SIZE, session.session_id);
->>>>>>> 246682b3
+  sha256_Raw(temp, 2 * SESSION_PUB_KEY_SIZE, session.session_iv);
 
   print_arr("session.session_iv", session.session_iv, SESSION_IV_SIZE);
 
@@ -323,12 +319,8 @@
   // print_arr("session.server_random_public",
   //           session.server_random_public,
   //           SESSION_PUB_KEY_SIZE);
-<<<<<<< HEAD
 
   if (!derive_session_iv() || !derive_session_key()) {
-=======
-  if (!derive_session_id() || !derive_session_key()) {
->>>>>>> 246682b3
     printf("\nERROR: Generation session keys");
     return false;
   }
