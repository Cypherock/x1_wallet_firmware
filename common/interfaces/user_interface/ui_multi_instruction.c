--- conflicted
+++ resolved
@@ -58,11 +58,8 @@
  */
 #include "ui_multi_instruction.h"
 
-<<<<<<< HEAD
+#include "assert_conf.h"
 #include "ui_events_priv.h"
-=======
-#include "assert_conf.h"
->>>>>>> daaf67fa
 
 static struct Multi_Instruction_Data *data;
 static struct Multi_Instruction_Object *obj;
@@ -398,16 +395,14 @@
                             const uint8_t count,
                             const uint16_t delay_in_ms,
                             const bool destruct_on_click) {
-<<<<<<< HEAD
+  ASSERT(arr != NULL && count < MAX_NUM_OF_INSTRUCTIONS);
+
   /* Clear screen before populating any data, this will clear any UI component
    * and it's corresponding objects. Important thing to note here is that the
    * screen will be updated only when lv_task_handler() is called.
    * This call will ensure that there is no object present in the currently
    * active screen in case data from previous screen was not cleared */
   lv_obj_clean(lv_scr_act());
-=======
-  ASSERT(arr != NULL && count < MAX_NUM_OF_INSTRUCTIONS);
->>>>>>> daaf67fa
 
   data = NULL;
   data = malloc(sizeof(struct Multi_Instruction_Data));
@@ -434,6 +429,13 @@
                                        const bool destruct_on_click) {
   ASSERT(content != NULL && count < MAX_NUM_OF_INSTRUCTIONS);
 
+  /* Clear screen before populating any data, this will clear any UI component
+   * and it's corresponding objects. Important thing to note here is that the
+   * screen will be updated only when lv_task_handler() is called.
+   * This call will ensure that there is no object present in the currently
+   * active screen in case data from previous screen was not cleared */
+  lv_obj_clean(lv_scr_act());
+
   data = NULL;
   data = malloc(sizeof(struct Multi_Instruction_Data));
   ASSERT(data != NULL);
