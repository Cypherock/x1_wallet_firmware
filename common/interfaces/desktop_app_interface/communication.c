--- conflicted
+++ resolved
@@ -677,13 +677,6 @@
  * is completed so it is expected that the curr_cmd_state is set to CMD_STATE_DONE.
  */
 static comm_error_code_t comm_process_out_req_packet(const packet_t *rx_packet) {
-<<<<<<< HEAD
-    if (comm_status.curr_cmd_seq_no != rx_packet->header.sequence_no) return INVALID_SEQUENCE_NO;
-    if (rx_packet->header.chunk_number != 1)
-        return INVALID_CHUNK_NO;
-    if (rx_packet->header.total_chunks != 1) return INVALID_CHUNK_COUNT;
-    if (rx_packet->header.payload_length != 6) return INVALID_PAYLOAD_LENGTH;
-=======
     if (comm_status.curr_cmd_seq_no != rx_packet->header.sequence_no)
         return INVALID_SEQUENCE_NO;
     if (rx_packet->header.chunk_number != 1)
@@ -692,7 +685,6 @@
         return INVALID_CHUNK_COUNT;
     if (rx_packet->header.payload_length != 6)
         return INVALID_PAYLOAD_LENGTH;
->>>>>>> 63006e6f
     if (comm_status.curr_cmd_state != CMD_STATE_DONE && comm_status.curr_cmd_state != CMD_STATE_FAILED) {
         send_status_packet();
         return NO_ERROR;
