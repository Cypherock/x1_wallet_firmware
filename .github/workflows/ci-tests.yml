name: CI Tests

on:
  push:
    branches:
      - main
      - develop
  pull_request:
    branches:
      - '**'

jobs:
  check-commit-msg:
    runs-on: ubuntu-latest
    steps:
    - uses: actions/checkout@v3
      with:
        fetch-depth: 0

    - name: Validate PR commits
      if: github.event_name == 'pull_request'
      run: bash ./utilities/ci/test-commit-msg.sh ${{ github.event.pull_request.base.sha }} ${{ github.event.pull_request.head.sha }}

  check-format:
    runs-on: ubuntu-latest
    steps:
    - uses: actions/checkout@v3
      with:
        fetch-depth: 0

    - name: Restore clang-tools
      id: cache-clang-tools
      uses: actions/cache@v3
      with:
        path: clang-tools
        key: clang-tools

    - name: Check formatting
      env:
        CACHED: ${{ steps.cache-clang-tools.outputs.cache-hit }}
        SHA_BASE: ${{ github.event.pull_request.base.sha }}
      run: |
        if [ ! "${CACHED}" = "true" ]; then
          bash ./utilities/ci/setup-clang-tools.sh;
        fi
        PATH="$PATH:$(pwd)/clang-tools"
        # Check event type here so ci chaching can take effect
        if [ ${{ github.event_name }} = 'pull_request' ]; then
          bash ./utilities/ci/format-checker.sh ${SHA_BASE}
        fi

  static-checks:
    runs-on: ubuntu-latest
    steps:
    - uses: actions/checkout@v3
      with:
        fetch-depth: 0

    - name: Restore clang-tools
      id: cache-clang-tools
      uses: actions/cache@v3
      with:
        path: clang-tools
        key: clang-tools

    - name: Check formatting
      env:
        CACHED: ${{ steps.cache-clang-tools.outputs.cache-hit }}
        SHA_BASE: ${{ github.event.pull_request.base.sha }}
      run: |
        if [ ! "${CACHED}" = "true" ]; then
          bash ./utilities/ci/setup-clang-tools.sh;
        fi
        PATH="$PATH:$(pwd)/clang-tools"
        # Check event type here so ci chaching can take effect
        if [ ${{ github.event_name }} = 'pull_request' ]; then
          bash ./utilities/ci/static-analyzer.sh ${SHA_BASE}
        fi
    - name: Upload result
      uses: actions/upload-artifact@v3
      with:
        name: clang-tidy-result
        path: anaylysis.results

  build-firmwares:
    needs: check-format
    strategy:
      fail-fast: false
      matrix:
        firmware: [main, initial]
        target: [release, dev]
        platform: [device, simulator]
    runs-on: ubuntu-latest

    steps:
    - uses: actions/checkout@v3
      with:
        submodules: recursive

    - shell: bash
      if: matrix.platform == 'device'
      env:
        GET_KEY: ${{ secrets.GET_KEY }}
      run: $GET_KEY && cp privatekeypairs/*.h utilities/script/

    - name: Restore build-tools
      id: cache-build-tools
      uses: actions/cache@v3
      with:
        path: build-tools
        key: build-tools

    - name: Restore arm-gcc
      if: matrix.platform == 'device'
      id: cache-arm-gcc
      uses: actions/cache@v3
      with:
        path: arm-gcc
        key: arm-gcc

    - name: Restore proto-tools
      id: cache-proto-tools
      uses: actions/cache@v3
      with:
        path: proto-tools
        key: proto-tools

    - name: Install target dependencies
      if: matrix.platform == 'device'
      env:
        CACHED: ${{ steps.cache-arm-gcc.outputs.cache-hit }}
        PROTO_CACHED: ${{ steps.cache-proto-tools.outputs.cache-hit }}
      run: |
        if [ ! "${CACHED}" = "true" ]; then
          bash ./utilities/ci/setup-arm-gcc.sh;
        fi
        if [ ! "${PROTO_CACHED}" = "true" ]; then
          bash ./utilities/ci/setup-protoc.sh;
        fi
        pip install -r utilities/script/requirements.txt

    - name: Install simulator dependencies
      if: matrix.platform == 'simulator'
      run: sudo apt update && sudo apt install libsdl2-dev --no-install-recommends -y

    - name: Build binaries
      env:
        CACHED: ${{ steps.cache-build-tools.outputs.cache-hit }}
      run: |
        if [ ! "${CACHED}" = "true" ]; then
          bash ./utilities/ci/setup-build-tools.sh;
        fi
<<<<<<< HEAD
        pip install -r vendor/nanopb/extra/requirements.txt
        PATH="$PATH:$(pwd)/build-tools:$(pwd)/arm-gcc/bin:$(pwd)/proto-tools/bin"
        ./utilities/build.sh -f ${{ matrix.firmware }} -t ${{ matrix.target }} -p ${{ matrix.platform }}
=======
        PATH="$PATH:$(pwd)/build-tools:$(pwd)/arm-gcc/bin"
        ./utilities/build.sh -f ${{ matrix.firmware }} -t ${{ matrix.target }} -p ${{ matrix.platform }}

  run-unit-tests:
    needs: check-format
    if: github.event_name == 'pull_request'
    strategy:
      fail-fast: false
      matrix:
        firmware: [main, initial]
        target: [release]
        platform: [simulator]
    runs-on: ubuntu-latest

    steps:
    - uses: actions/checkout@v3
      with:
        submodules: recursive

    - name: Restore build-tools
      id: cache-build-tools
      uses: actions/cache@v3
      with:
        path: build-tools
        key: build-tools

    - name: Install simulator dependencies
      run: sudo apt update && sudo apt install libsdl2-dev --no-install-recommends -y

    - name: Run tests
      env:
        CACHED: ${{ steps.cache-build-tools.outputs.cache-hit }}
      run: |
        if [ ! "${CACHED}" = "true" ]; then
          bash ./utilities/ci/setup-build-tools.sh;
        fi
        PATH="$PATH:$(pwd)/build-tools"
        # Ignore any non-zero exits from simulator run using '|| true'
        bash ./utilities/run_unit_tests.sh -f ${{ matrix.firmware }} -p ${{ matrix.platform }} > test_results.txt || true
        cat test_results.txt
        # Unity prints "OK" if all tests pass, "FAIL" if tests fail; return 1 to indicate failure
        if [ ! "$(tail -n 1 test_results.txt)" = "OK" ]; then exit 1; fi
>>>>>>> e5684278
<|MERGE_RESOLUTION|>--- conflicted
+++ resolved
@@ -150,12 +150,8 @@
         if [ ! "${CACHED}" = "true" ]; then
           bash ./utilities/ci/setup-build-tools.sh;
         fi
-<<<<<<< HEAD
         pip install -r vendor/nanopb/extra/requirements.txt
         PATH="$PATH:$(pwd)/build-tools:$(pwd)/arm-gcc/bin:$(pwd)/proto-tools/bin"
-        ./utilities/build.sh -f ${{ matrix.firmware }} -t ${{ matrix.target }} -p ${{ matrix.platform }}
-=======
-        PATH="$PATH:$(pwd)/build-tools:$(pwd)/arm-gcc/bin"
         ./utilities/build.sh -f ${{ matrix.firmware }} -t ${{ matrix.target }} -p ${{ matrix.platform }}
 
   run-unit-tests:
@@ -196,5 +192,4 @@
         bash ./utilities/run_unit_tests.sh -f ${{ matrix.firmware }} -p ${{ matrix.platform }} > test_results.txt || true
         cat test_results.txt
         # Unity prints "OK" if all tests pass, "FAIL" if tests fail; return 1 to indicate failure
-        if [ ! "$(tail -n 1 test_results.txt)" = "OK" ]; then exit 1; fi
->>>>>>> e5684278
+        if [ ! "$(tail -n 1 test_results.txt)" = "OK" ]; then exit 1; fi