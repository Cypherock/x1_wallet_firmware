--- conflicted
+++ resolved
@@ -6,22 +6,24 @@
       - '**'
 
 jobs:
-<<<<<<< HEAD
   check-commit-msg:
-=======
-  check-format:
->>>>>>> c9a35be4
     runs-on: ubuntu-latest
     steps:
     - uses: actions/checkout@v3
       with:
         fetch-depth: 0
 
-<<<<<<< HEAD
     - name: Validate PR commits
       if: github.event_name == 'pull_request'
       run: bash ./utilities/ci/test-commit-msg.sh ${{ github.event.pull_request.base.sha }} ${{ github.event.pull_request.head.sha }}
-=======
+
+  check-format:
+    runs-on: ubuntu-latest
+    steps:
+    - uses: actions/checkout@v3
+      with:
+        fetch-depth: 0
+
     - name: Restore clang-tools
       id: cache-clang-tools
       uses: actions/cache@v3
@@ -39,7 +41,6 @@
         fi
         PATH="$PATH:$(pwd)/clang-tools"
         bash ./utilities/ci/format-checker.sh ${SHA_BASE}
->>>>>>> c9a35be4
 
   build-firmwares:
     needs: check-format
